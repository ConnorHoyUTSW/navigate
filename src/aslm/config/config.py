import os
import sys
import shutil
import platform
from pathlib import Path
from os.path import isfile
from multiprocessing import Manager

import yaml

def get_configuration_paths():
    # Establish a base directory in AppData/Local/.ASLM for Windows or ~/.ASLM for Mac and Linux
    if platform.system() == 'Windows':
        base_directory = os.getenv('LOCALAPPDATA')
    else:
        base_directory = os.getenv('HOME')
    aslm_directory = os.path.join(base_directory, '.ASLM')
    if not os.path.exists(aslm_directory):
        os.mkdir(aslm_directory)
    configuration_directory = Path(os.path.join(aslm_directory, 'config'))
    if not os.path.exists(configuration_directory):
        os.mkdir(configuration_directory)

    # Configuration files should be stored in this directory
    configuration_path = Path.joinpath(configuration_directory, 'configuration.yaml')
    experiment_path = Path.joinpath(configuration_directory, 'experiment.yml')
    etl_constants_path = Path.joinpath(configuration_directory, 'etl_constants.yml')
    rest_api_path = Path.joinpath(configuration_directory, 'rest_api_config.yml')

    # If they are not already, copy the default ones that ship with the software too this folder
    if not os.path.exists(configuration_path):
        copy_base_directory = Path(__file__).resolve().parent
        copy_configuration_path = Path.joinpath(copy_base_directory, 'configuration.yaml')
        shutil.copyfile(copy_configuration_path, configuration_path)

    if not os.path.exists(experiment_path):
        copy_base_directory = Path(__file__).resolve().parent
        copy_experiment_path = Path.joinpath(copy_base_directory, 'experiment.yml')
        shutil.copyfile(copy_experiment_path, experiment_path)

    if not os.path.exists(etl_constants_path):
        copy_base_directory = Path(__file__).resolve().parent
        copy_etl_constants_path = Path.joinpath(copy_base_directory, 'etl_constants.yml')
        shutil.copyfile(copy_etl_constants_path, etl_constants_path)

    if not os.path.exists(rest_api_path):
        copy_base_directory = Path(__file__).resolve().parent
        copy_rest_api_path = Path.joinpath(copy_base_directory, 'rest_api_config.yml')
        shutil.copyfile(copy_rest_api_path, rest_api_path)
    
<<<<<<< HEAD
    return configuration_path, experiment_path, etl_constants_path

def load_configs(manager, **kwargs):
    if kwargs == {}:
        print("No files provided to load_yaml_config()")
        sys.exit(1)

    config_dict = manager.dict()
    for config_name, file_path in kwargs.items():
        file_path = Path(file_path)
        assert file_path.exists(), 'Configuration File not found: {}'.format(file_path)
        with open(file_path) as f:
            try:
                config_data = yaml.load(f, Loader=yaml.FullLoader)
                build_nested_dict(manager, config_dict, config_name, config_data)
            except yaml.YAMLError as yaml_error:
                print(f"Configurator - Yaml Error: {yaml_error}")
                sys.exit(1)
    
    # return combined dictionary
    return config_dict

def build_nested_dict(manager, parent_dict, key_name, dict_data):
    if type(dict_data) != dict and type(dict_data) != list:
        parent_dict[key_name] = dict_data
        return
    if type(dict_data) == dict:
        d = manager.dict()
        for k in dict_data:
            build_nested_dict(manager, d, k, dict_data[k])
    else:
        d = manager.list()
        for i, v in enumerate(dict_data):
            d.append(None)
            build_nested_dict(manager, d, i, v)
    parent_dict[key_name] = d

def update_config_dict(manager, parent_dict, config_name, new_config) -> bool:
    if type(new_config) != dict:
        file_path = str(new_config)
        if isfile(file_path) and (file_path.ends('.yml') or file_path.ends('.yaml')):
            with open(file_path) as f:
                new_config = yaml.load(f, Loader=yaml.FullLoader)
        else:
            return False
    
    build_nested_dict(manager, parent_dict, config_name, new_config)
=======
    return configuration_path, experiment_path, etl_constants_path, rest_api_path
>>>>>>> 6cd2712f
<|MERGE_RESOLUTION|>--- conflicted
+++ resolved
@@ -48,8 +48,7 @@
         copy_rest_api_path = Path.joinpath(copy_base_directory, 'rest_api_config.yml')
         shutil.copyfile(copy_rest_api_path, rest_api_path)
     
-<<<<<<< HEAD
-    return configuration_path, experiment_path, etl_constants_path
+    return configuration_path, experiment_path, etl_constants_path, rest_api_path
 
 def load_configs(manager, **kwargs):
     if kwargs == {}:
@@ -95,7 +94,4 @@
         else:
             return False
     
-    build_nested_dict(manager, parent_dict, config_name, new_config)
-=======
-    return configuration_path, experiment_path, etl_constants_path, rest_api_path
->>>>>>> 6cd2712f
+    build_nested_dict(manager, parent_dict, config_name, new_config)