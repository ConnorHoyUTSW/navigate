# Copyright (c) 2021-2022  The University of Texas Southwestern Medical Center.
# All rights reserved.

# Redistribution and use in source and binary forms, with or without
# modification, are permitted for academic and research use only (subject to the limitations in the disclaimer below)
# provided that the following conditions are met:

#      * Redistributions of source code must retain the above copyright notice,
#      this list of conditions and the following disclaimer.

#      * Redistributions in binary form must reproduce the above copyright
#      notice, this list of conditions and the following disclaimer in the
#      documentation and/or other materials provided with the distribution.

#      * Neither the name of the copyright holders nor the names of its
#      contributors may be used to endorse or promote products derived from this
#      software without specific prior written permission.

# NO EXPRESS OR IMPLIED LICENSES TO ANY PARTY'S PATENT RIGHTS ARE GRANTED BY
# THIS LICENSE. THIS SOFTWARE IS PROVIDED BY THE COPYRIGHT HOLDERS AND
# CONTRIBUTORS "AS IS" AND ANY EXPRESS OR IMPLIED WARRANTIES, INCLUDING, BUT NOT
# LIMITED TO, THE IMPLIED WARRANTIES OF MERCHANTABILITY AND FITNESS FOR A
# PARTICULAR PURPOSE ARE DISCLAIMED. IN NO EVENT SHALL THE COPYRIGHT HOLDER OR
# CONTRIBUTORS BE LIABLE FOR ANY DIRECT, INDIRECT, INCIDENTAL, SPECIAL,
# EXEMPLARY, OR CONSEQUENTIAL DAMAGES (INCLUDING, BUT NOT LIMITED TO,
# PROCUREMENT OF SUBSTITUTE GOODS OR SERVICES; LOSS OF USE, DATA, OR PROFITS; OR
# BUSINESS INTERRUPTION) HOWEVER CAUSED AND ON ANY THEORY OF LIABILITY, WHETHER
# IN CONTRACT, STRICT LIABILITY, OR TORT (INCLUDING NEGLIGENCE OR OTHERWISE)
# ARISING IN ANY WAY OUT OF THE USE OF THIS SOFTWARE, EVEN IF ADVISED OF THE
# POSSIBILITY OF SUCH DAMAGE.
#

#  Standard Library Imports
from multiprocessing import Manager
import tkinter
import multiprocessing as mp
import threading
from pathlib import Path
import sys

# Third Party Imports

# Local View Imports
from tkinter import filedialog, messagebox
from aslm.controller.sub_controllers.help_popup_controller import HelpPopupController
from aslm.view.main_application_window import MainApp as view
from aslm.view.menus.remote_focus_popup import remote_popup
from aslm.view.menus.autofocus_setting_popup import AutofocusPopup
from aslm.view.menus.ilastik_setting_popup import ilastik_setting_popup
from aslm.view.menus.adaptiveoptics_popup import adaptiveoptics_popup
from aslm.view.menus.help_popup import help_popup
from aslm.view.menus.camera_map_setting_popup import CameraMapSettingPopup


from aslm.config.config import load_configs, update_config_dict

# Local Sub-Controller Imports
from aslm.controller.configuration_controller import ConfigurationController
from aslm.controller.sub_controllers import *
from aslm.controller.sub_controllers.adaptiveoptics_popup_controller import AdaptiveOpticsPopupController
from aslm.tools.file_functions import create_save_path, save_yaml_file
from aslm.controller.thread_pool import SynchronizedThreadPool

# Local Model Imports
from aslm.model.model import Model
from aslm.model.concurrency.concurrency_tools import ObjectInSubprocess
from aslm.tools.common_dict_tools import update_stage_dict


# Logger Setup
import logging

p = __name__.split(".")[1]
logger = logging.getLogger(p)


class Controller:
    """ASLM Controller

    Parameters
    ----------
    root : Tk top-level widget.
        Tk.tk GUI instance.
    configuration_path : string
        Path to the configuration yaml file. Provides global microscope configuration parameters.
    experiment_path : string
        Path to the experiment yaml file. Provides experiment-specific microscope configuration.
    etl_constants_path : string
        Path to the etl constants yaml file. Provides magnification and wavelength-specific parameters.
    use_gpu : Boolean
        Flag for utilizing CUDA functionality.
    *args :
        Command line input arguments for non-default file paths or using synthetic hardware modes.
    """

    def __init__(
        self,
        root,
        splash_screen,
        configuration_path,
        experiment_path,
        etl_constants_path,
        rest_api_path,
        use_gpu,
        args,
    ):

        # Create a thread pool
        self.threads_pool = SynchronizedThreadPool()
        self.event_queue = mp.Queue(
            100
        )  # pass events from the model to the view via controller
        # accepts tuples, ('event_name', value)

        self.manager = Manager()
        self.configuration = load_configs(
            self.manager,
            configuration=configuration_path,
            experiment=experiment_path,
            etl_constants=etl_constants_path,
            rest_api_config=rest_api_path,
        )

        # Initialize the Model
        self.model = ObjectInSubprocess(
            Model, use_gpu, args, self.configuration, event_queue=self.event_queue
        )
        logger.info(f"Spec - Configuration Path: {configuration_path}")
        logger.info(f"Spec - Experiment Path: {experiment_path}")
        logger.info(f"Spec - ETL Constants Path: {etl_constants_path}")
        logger.info(f"Spec - Rest API Path: {rest_api_path}")

        # Wire up pipes
        self.show_img_pipe = self.model.create_pipe("show_img_pipe")

        # save default experiment file
        self.default_experiment_file = experiment_path

        # etl setting file
        self.etl_constants_path = etl_constants_path

        # Configuration Reader
        self.configuration_controller = ConfigurationController(self.configuration)

        # Initialize the View
        self.view = view(root)
        self.view.root.protocol("WM_DELETE_WINDOW", self.exit_program)

        # Sub Gui Controllers
        # Acquire bar, channels controller, camera view, camera settings, stage, waveforms, menus.
        self.acquire_bar_controller = AcquireBarController(
            self.view.acqbar, self.view.settings.channels_tab, self
        )

        self.channels_tab_controller = ChannelsTabController(
            self.view.settings.channels_tab, self
        )

        self.multiposition_tab_controller = MultiPositionController(
            self.view.settings.multiposition_tab.multipoint_list, self
        )

        self.camera_view_controller = CameraViewController(
            self.view.camera_waveform.camera_tab, self
        )

        self.camera_setting_controller = CameraSettingController(
            self.view.settings.camera_settings_tab, self
        )

        # Stage Controller
        self.stage_controller = StageController(
            self.view.settings.stage_control_tab,
            self.view,
            self.camera_view_controller.canvas,
            self,
        )

        # Waveform Controller
        self.waveform_tab_controller = WaveformTabController(
            self.view.camera_waveform.waveform_tab, self
        )

        # Keystroke Controller
        self.keystroke_controller = KeystrokeController(self.view, self)

        # Bonus config
        self.update_acquire_control()

        t = threading.Thread(target=self.update_event)
        t.start()

        # self.microscope = self.configuration['configuration']['microscopes'].keys()[0]  # Default to the first microscope

        self.initialize_menus(args.synthetic_hardware)

        # Create default data buffer
        self.img_width = 0
        self.img_height = 0
        self.data_buffer = None

        # Set view based on model.experiment
        self.populate_experiment_setting()

        # Camera View Tab
        self.initialize_cam_view()

        # destroy splash screen and show main screen
        splash_screen.destroy()
        root.deiconify()

    def update_buffer(self):
        r"""Update the buffer size according to the camera dimensions listed in the experimental parameters.

        Returns
        -------
        self.img_width : int
            Number of x_pixels from microscope configuration file.
        self.image_height : int
            Number of y_pixels from microscope configuration file.
        self.data_buffer : SharedNDArray
            Pre-allocated shared memory array. Size dictated by x_pixels, y_pixels, an number_of_frames in
            configuration file.
        """
        img_width = int(
            self.configuration["experiment"]["CameraParameters"]["x_pixels"]
        )
        img_height = int(
            self.configuration["experiment"]["CameraParameters"]["y_pixels"]
        )
        if img_width == self.img_width and img_height == self.img_height:
            return

        self.data_buffer = self.model.get_data_buffer(img_width, img_height)
        self.img_width = img_width
        self.img_height = img_height

    def update_acquire_control(self):
        self.view.acqbar.stop_stage.config(
            command=self.stage_controller.stop_button_handler
        )

    def change_microscope(self, microscope_name):
        self.configuration["experiment"]["MicroscopeState"][
            "microscope_name"
        ] = microscope_name
        if self.configuration_controller.change_microscope():
            # update widgets
            self.stage_controller.initialize()
            self.channels_tab_controller.initialize()

    def initialize_cam_view(self):
        """Populate view tab.
        Populate widgets with necessary data from config file via config controller. For the entire view tab.
        Sets the minimum and maximum counts for when the data is not being autoscaled.
        """
        # Populating Min and Max Counts
        minmax_values = [0, 2**16 - 1]
        self.camera_view_controller.initialize("minmax", minmax_values)
        image_metrics = [1, 0, 0]
        self.camera_view_controller.initialize("image", image_metrics)

    def initialize_menus(self, is_synthetic_hardware=False):
        r"""Initialize menus
        This function defines all the menus in the menubar

        Returns
        -------
        configuration_controller : class
            Camera view sub-controller.

        """

        def new_experiment():
            self.populate_experiment_setting(self.default_experiment_file)

        def load_experiment():
            filename = filedialog.askopenfilename(
                defaultextension=".yml", filetypes=[("Yaml files", "*.yml *.yaml")]
            )
            if not filename:
                return
            self.populate_experiment_setting(filename)

        def save_experiment():
            # update model.experiment and save it to file
            if not self.update_experiment_setting():
                tkinter.messagebox.showerror(
                    title="Warning",
                    message="Incorrect/missing settings. Cannot save current experiment file.",
                )
                return
            filename = filedialog.asksaveasfilename(
                defaultextension=".yml", filetypes=[("Yaml file", "*.yml *.yaml")]
            )
            if not filename:
                return
            save_yaml_file("", self.configuration["experiment"], filename)

        def load_images():
            filenames = filedialog.askopenfilenames(
                defaultextension=".tif", filetypes=[("tiff files", "*.tif *.tiff")]
            )
            if not filenames:
                return
            self.model.load_images(filenames)

        def popup_etl_setting():
            if hasattr(self, "etl_controller"):
                self.etl_controller.showup()
                return
            etl_setting_popup = remote_popup(
                self.view, self.configuration_controller
            )  # TODO: should we rename etl_setting popup to remote_focus_popup?
            self.etl_controller = EtlPopupController(
                etl_setting_popup, self, self.etl_constants_path
            )

            self.etl_controller.populate_experiment_values()

        def popup_autofocus_setting():
            if hasattr(self, "af_popup_controller"):
                self.af_popup_controller.showup()
                return
            af_popup = AutofocusPopup(self.view)
            self.af_popup_controller = AutofocusPopupController(af_popup, self)

        def popup_camera_map_setting():
            if hasattr(self, "camera_map_popup_controller"):
                self.camera_map_popup_controller.showup()
                return
            map_popup = CameraMapSettingPopup(self.view)
            self.camera_map_popup_controller = CameraMapSettingPopupController(
                map_popup, self
            )

        def popup_ilastik_setting():
            ilastik_popup_window = ilastik_setting_popup(self.view)
            ilastik_url = self.configuration["rest_api_config"]["Ilastik"]["url"]
            if hasattr(self, "ilastik_controller"):
                self.ilastik_controller.showup(ilastik_popup_window)
            else:
                self.ilastik_controller = IlastikPopupController(
                    ilastik_popup_window, self, ilastik_url
                )

        def popup_adaptiveoptics():
            if hasattr(self, 'adaptiveoptics_popup_controller'):
                self.adaptiveoptics_popup_controller.showup()
                return
            ao_popup = adaptiveoptics_popup(self.view)
            self.ao_popup_controller = AdaptiveOpticsPopupController(ao_popup, self)

        # Help popup
        def popup_help():
            if hasattr(self, "help_controller"):
                self.help_controller.showup()
                return
            help_pop = help_popup(self.view)
            self.help_controller = HelpPopupController(help_pop, self)

        menus_dict = {
            self.view.menubar.menu_file: {
                "New Experiment": new_experiment,
                "Load Experiment": load_experiment,
                "Save Experiment": save_experiment,
            },
            self.view.menubar.menu_multi_positions: {
                "Load Positions": self.multiposition_tab_controller.load_positions,
                "Export Positions": self.multiposition_tab_controller.export_positions,
                "Append Current Position": self.multiposition_tab_controller.add_stage_position,
                "Generate Positions": self.multiposition_tab_controller.generate_positions,
                "Move to Selected Position": self.multiposition_tab_controller.move_to_position,
                # 'Sort Positions': ,
            },
        }
        for menu in menus_dict:
            menu_items = menus_dict[menu]
            for label in menu_items:
                menu.add_command(label=label, command=menu_items[label])

        # load images from disk in synthetic hardware
        if is_synthetic_hardware:
            self.view.menubar.menu_file.add_separator()
            self.view.menubar.menu_file.add_command(
                label="Load Images", command=load_images
            )
            self.view.menubar.menu_file.add_command(
                label="Unload Images", command=lambda: self.model.load_images(None)
            )

        # add resolution menu
        self.resolution_value = tkinter.StringVar()
        for microscope_name in self.configuration["configuration"][
            "microscopes"
        ].keys():
            zoom_positions = self.configuration["configuration"]["microscopes"][
                microscope_name
            ]["zoom"]["position"]
            if len(zoom_positions) > 1:
                sub_menu = tkinter.Menu(self.view.menubar.menu_resolution)
                self.view.menubar.menu_resolution.add_cascade(
                    menu=sub_menu, label=microscope_name
                )
                for res in zoom_positions.keys():
                    sub_menu.add_radiobutton(
                        label=res,
                        variable=self.resolution_value,
                        value=f"{microscope_name} {res}",
                    )
            else:
                self.view.menubar.menu_resolution.add_radiobutton(
                    label=microscope_name,
                    variable=self.resolution_value,
                    value=f"{microscope_name} {zoom_positions.keys()[0]}",
                )

        # event binding
        self.resolution_value.trace_add(
            "write",
            lambda *args: self.execute("resolution", self.resolution_value.get()),
        )

        # add separator
        self.view.menubar.menu_resolution.add_separator()

        # etl popup
        self.view.menubar.menu_resolution.add_command(
            label="ETL Parameters", command=popup_etl_setting
        )

        # autofocus menu
        self.view.menubar.menu_autofocus.add_command(
            label="Autofocus", command=lambda: self.execute("autofocus")
        )
        self.view.menubar.menu_autofocus.add_command(
            label="setting", command=popup_autofocus_setting
        )

        # Help menu
        self.view.menubar.menu_help.add_command(label="Help", command=popup_help)

        # add-on features
        feature_list = [
            "None",
            "Switch Resolution",
            "Z Stack Acquisition",
            "Threshold",
            "Ilastik Segmentation",
            "Volume Search",
        ]
        self.feature_id_val = tkinter.IntVar(0)
        for i in range(len(feature_list)):
            self.view.menubar.menu_features.add_radiobutton(
                label=feature_list[i], variable=self.feature_id_val, value=i
            )
        self.feature_id_val.trace_add(
            "write",
            lambda *args: self.execute("load_feature", self.feature_id_val.get()),
        )
        self.view.menubar.menu_features.add_separator()
<<<<<<< HEAD
        self.view.menubar.menu_features.add_command(label='ilastik setting', command=popup_ilastik_setting)
        self.view.menubar.menu_features.add_command(label='Adaptive Optics', command=popup_adaptiveoptics)
=======
        self.view.menubar.menu_features.add_command(
            label="ilastik setting", command=popup_ilastik_setting
        )
>>>>>>> b99b2ec6
        # disable ilastik menu
        self.view.menubar.menu_features.entryconfig(
            "Ilastik Segmentation", state="disabled"
        )
        self.view.menubar.menu_features.add_command(
            label="Camera offset and variance maps", command=popup_camera_map_setting
        )

        # debug menu
        # if self.debug:
        #     Debug_Module(self, self.view.menubar.menu_debug)

    def populate_experiment_setting(self, file_name=None):
        r"""Load experiment file and populate model.experiment and configure view.

        Confirms that the experiment file exists.
        Sends the experiment file to the model and the controller.
        Populates the GUI with these settings.

        Parameters
        __________
        file_name : string
            file_name = path to the non-default experiment yaml file.

        """
        # read the new file and update info of the configuration dict
        update_config_dict(self.manager, self.configuration, "experiment", file_name)

        # update buffer
        self.update_buffer()

        # Configure GUI
        microscope_name = self.configuration["experiment"]["MicroscopeState"][
            "microscope_name"
        ]
        self.resolution_value.set(
            f"{microscope_name} {self.configuration['experiment']['MicroscopeState']['zoom']}"
        )

        self.acquire_bar_controller.populate_experiment_values()
        self.stage_controller.populate_experiment_values()
        self.multiposition_tab_controller.set_positions(
            self.configuration["experiment"]["MultiPositions"]["stage_positions"]
        )
        self.channels_tab_controller.populate_experiment_values()
        self.camera_setting_controller.populate_experiment_values()

        # set widget modes
        self.set_mode_of_sub("stop")

    def update_experiment_setting(self):
        r"""Update model.experiment according to values in the GUI

        Collect settings from sub-controllers
        sub-controllers will validate the value, if something is wrong, it will
        return False

        """
        # acquire_bar_controller - update image mode
        self.configuration["experiment"]["MicroscopeState"][
            "image_mode"
        ] = self.acquire_bar_controller.get_mode()
        self.camera_setting_controller.update_experiment_values()

        # TODO: validate experiment dict
        return True

    def prepare_acquire_data(self):
        r"""Prepare the acquisition data.

        Updates model.experiment.
        Sets sub-controller's mode to 'live' when 'continuous is selected, or 'stop'.
        """
        if not self.update_experiment_setting():
            tkinter.messagebox.showerror(
                title="Warning",
                message="There are some missing/wrong settings! Cannot start acquisition!",
            )
            return False

        self.set_mode_of_sub(self.acquire_bar_controller.mode)
        self.update_buffer()
        return True

    def set_mode_of_sub(self, mode):
        r"""Communicates imaging mode to sub-controllers.

        Parameters
        __________
        mode : string
            string = 'live', 'stop'
        """
        self.channels_tab_controller.set_mode(mode)
        self.camera_view_controller.set_mode(mode)
        self.camera_setting_controller.set_mode(mode)
        if mode == "stop":
            # GUI Failsafe
            self.acquire_bar_controller.stop_acquire()
            self.feature_id_val.set(0)

    def update_camera_view(self):
        r"""Update the real-time parameters in the camera view (channel number, max counts, image, etc.)"""
        create_threads = False
        if create_threads:
            self.threads_pool.createThread(
                "camera_display",
                self.camera_view_controller.display_image(self.model.data),
            )
            self.threads_pool.createThread(
                "update_GUI",
                self.camera_view_controller.update_channel_idx(
                    self.model.current_channel
                ),
            )
        else:
            self.camera_view_controller.display_image(self.model.data)
            self.camera_view_controller.update_channel_idx(self.model.current_channel)

    def execute(self, command, *args):
        r"""Functions listens to the Sub_Gui_Controllers.

        The controller.experiment is passed as an argument to the model, which then overwrites
        the model.experiment.  Workaround due to model being in a sub-process.

        Parameters
        __________
        args* : function-specific passes.

        """
        if command == "stage":
            r"""Creates a thread and uses it to call the model to move stage

            Parameters
            __________
            args[0] : dict
                dict = {'x': value, 'y': value, 'z': value, 'theta': value, 'f': value}
            """
            self.threads_pool.createThread(
                "model", self.move_stage, args=({args[1] + "_abs": args[0]},)
            )

        elif command == "stop_stage":
            self.threads_pool.createThread("stop_stage", self.stop_stage)

        elif command == "move_stage_and_update_info":
            r"""update stage view to show the position

            Parameters
            __________
            args[0] : dict
                dict = {'x': value, 'y': value, 'z': value, 'theta': value, 'f': value}
            """
            self.stage_controller.set_position(args[0])

        elif command == "move_stage_and_acquire_image":
            r"""update stage and acquire an image

            Parameters
            __________
            args[0] : dict
                dict = {'x': value, 'y': value, 'z': value, 'theta': value, 'f': value}
            """
            stage_pos = dict(map(lambda axis: (axis + "_abs", args[0][axis]), args[0]))
            self.move_stage(stage_pos)
            self.update_stage_controller_silent(stage_pos)
            self.acquire_bar_controller.set_mode("single")
            self.execute("acquire")

        elif command == "get_stage_position":
            r"""Returns the current stage position

            Returns
            -------
                dict = {'x': value, 'y': value, 'z': value, 'theta': value, 'f': value}
            """
            return self.stage_controller.get_position()

        elif command == "resolution":
            r"""Changes the resolution mode and zoom position.
            Recalculates FOV_X and FOV_Y
            If ETL Popup is open, communicates changes to it.

            Parameters
            ----------
            args : dict
                dict = {'resolution_mode': self.resolution,
                'zoom': self.mag,
                'laser_info': self.resolution_info['ETLConstants'][self.resolution][self.mag]
                }
            """
            microscope_name, zoom = self.resolution_value.get().split()
            if (
                microscope_name
                != self.configuration["experiment"]["MicroscopeState"][
                    "microscope_name"
                ]
            ):
                self.change_microscope(microscope_name)
            # self.configuration['experiment']['MicroscopeState']['resolution_mode'] = microscope_name
            self.configuration["experiment"]["MicroscopeState"]["zoom"] = zoom
            work_thread = self.threads_pool.createThread(
                "model", lambda: self.model.run_command("update_setting", "resolution")
            )
            work_thread.join()
            # self.model.change_resolution(resolution_value=args[0])
            self.camera_setting_controller.calculate_physical_dimensions()
            if hasattr(self, "etl_controller") and self.etl_controller:
                self.etl_controller.populate_experiment_values()
            ret_pos_dict = self.model.get_stage_position()
            update_stage_dict(self, ret_pos_dict)
            self.update_stage_controller_silent(ret_pos_dict)
            self.camera_view_controller.update_snr()

        elif command == "set_save":
            r"""Set whether the image will be saved.

            Parameters
            __________
            args : Boolean
                is_save = True/False
            """
            self.acquire_bar_controller.set_save_option(args[0])

        elif command == "update_setting":
            r"""Called by the ETL Popup Controller to update the ETL settings in memory.

            Parameters
            __________
            args[0] : string
                string = 'resolution'
            args[1] : dict
                dict = {
                'resolution_mode': self.resolution,
                'zoom': self.mag,
                'laser_info': self.resolution_info['ETLConstants'][self.resolution][self.mag]
                }
            """
            # update_settings_common(self, args)
            self.threads_pool.createThread(
                "model", lambda: self.model.run_command("update_setting", *args)
            )

<<<<<<< HEAD
        # mirror commands:
        elif command == 'flatten_mirror':
            self.model.run_command('flatten_mirror', *args)
        elif command == 'set_mirror':
            self.model.run_command('set_mirror', *args)
        elif command == 'set_mirror_from_wcs':
            self.model.run_command('set_mirror_from_wcs', *args)
        elif command == 'save_wcs_file':
            self.model.run_command('save_wcs_file', *args)
        elif command == 'tony_wilson':
            self.threads_pool.createThread('camera', self.capture_image, args=('tony_wilson', 'live',))

        elif command == 'change_camera':
            self.model.run_command('change_camera', *args)

        elif command == 'autofocus':
=======
        elif command == "autofocus":
>>>>>>> b99b2ec6
            r"""Execute autofocus routine."""
            self.threads_pool.createThread(
                "camera",
                self.capture_image,
                args=(
                    "autofocus",
                    "live",
                ),
            )

        elif command == "load_feature":
            r"""Tell model to load/unload features."""
            self.threads_pool.createThread(
                "model", lambda: self.model.run_command("load_feature", *args)
            )

        elif command == "acquire_and_save":
            r"""Acquire data and save it.

            Prepares the acquisition data.
            Creates the file directory for saving the data.
            Saves the experiment file to that directory.
            Acquires the data.

            Parameters
            __________
            args[0] : dict
                dict = self.save_settings from the experiment.yaml file.

            """
            if not self.prepare_acquire_data():
                self.acquire_bar_controller.stop_acquire()
                return
            saving_settings = self.configuration["experiment"]["Saving"]
            file_directory = create_save_path(saving_settings)
            save_yaml_file(
                file_directory,
                self.configuration["experiment"],
                filename="experiment.yml",
            )
            self.camera_setting_controller.solvent = self.configuration["experiment"][
                "Saving"
            ]["solvent"]
            self.camera_setting_controller.calculate_physical_dimensions()
            self.execute("acquire")

        elif command == "acquire":
            r"""Acquire data.  Triggered when the Acquire button is hit by the user in the GUI.

            Prepares the acquisition data.

            Parameters
            __________
            args[0] : string
                string = 'continuous', 'z-stack', 'single', or 'projection'
            """
            # Prepare data
            if not self.prepare_acquire_data():
                self.acquire_bar_controller.stop_acquire()
                return

            # if select 'ilastik segmentation', 'show segmentation', and in 'single acquisition'
            self.camera_view_controller.display_mask_flag = (
                self.acquire_bar_controller.mode == "single"
                and self.feature_id_val.get() == 4
                and self.ilastik_controller.show_segmentation_flag
            )

            self.threads_pool.createThread(
                "camera",
                self.capture_image,
                args=(
                    "acquire",
                    self.acquire_bar_controller.mode,
                ),
            )

        elif command == "stop_acquire":
            # self.model.run_command('stop')
            self.sloppy_stop()
            self.set_mode_of_sub("stop")

            self.acquire_bar_controller.stop_progress_bar()

        elif command == "exit":
            # self.model.run_command('stop')
            self.sloppy_stop()
            if hasattr(self, "etl_controller"):
                self.etl_controller.save_etl_info()
            self.model.run_command('exit')
            self.model.terminate()
            self.model = None
            self.event_queue.put(("stop", ""))
            # self.threads_pool.clear()

        logger.info(f"ASLM Controller - command passed from child, {command}, {args}")

    def sloppy_stop(self):
        r"""Keep trying to stop the model until successful.

        TODO: Delete this function!!!

        This is set up to get around the conflict between self.threads_pool.createThread('model', target)
        commands and the need to stop as abruptly as possible when the user hits stop. Here we leverage
        ObjectInSubprocess's refusal to let us access the model from two threads to our advantage, and just
        try repeatedly until we get a command in front of the next command in the model threads_pool resource.
        We should instead pause the model thread pool and interject our stop command, or clear the queue
        in threads_pool.
        """
        e = RuntimeError
        while e == RuntimeError:
            try:
                self.model.run_command("stop")
                e = None
            except RuntimeError:
                e = RuntimeError

    def capture_image(self, command, mode):
        r"""Trigger the model to capture images.

        Parameters
        ----------
        mode : str
            'z-stack', ...
        """
        self.camera_view_controller.image_count = 0

        # Start up Progress Bars
        images_received = 0
        self.acquire_bar_controller.progress_bar(
            images_received=images_received,
            microscope_state=self.configuration["experiment"]["MicroscopeState"],
            mode=mode,
            stop=False,
        )

        self.model.run_command(command)

        self.camera_view_controller.initialize_non_live_display(
            self.data_buffer,
            self.configuration["experiment"]["MicroscopeState"],
            self.configuration["experiment"]["CameraParameters"],
        )

        while True:
            # Receive the Image and log it.
            image_id = self.show_img_pipe.recv()
            logger.info(f"ASLM Controller - Received Image: {image_id}")

            if image_id == "stop":
                self.set_mode_of_sub("stop")
                break
            if not isinstance(image_id, int):
                logger.debug(
                    f"ASLM Controller - Something wrong happened, stop the model!, {image_id}"
                )
                self.execute("stop_acquire")

            # Display the Image in the View
            self.camera_view_controller.display_image(
                image=self.data_buffer[image_id],
                microscope_state=self.configuration["experiment"]["MicroscopeState"],
                images_received=images_received,
            )
            images_received += 1

            # Update progress bar.
            self.acquire_bar_controller.progress_bar(
                images_received=images_received,
                microscope_state=self.configuration["experiment"]["MicroscopeState"],
                mode=mode,
                stop=False,
            )

        logger.info(
            f"ASLM Controller - Captured {self.camera_view_controller.image_count}, {mode} Images"
        )
        self.set_mode_of_sub("stop")

        # Stop Progress Bars
        self.acquire_bar_controller.progress_bar(
            images_received=images_received,
            microscope_state=self.configuration["experiment"]["MicroscopeState"],
            mode=mode,
            stop=True,
        )

    def move_stage(self, pos_dict):
        r"""Trigger the model to move the stage.

        Parameters
        ----------
        pos_dict : dict
            Dictionary of axis positions
        """
        # Update our local stage dictionary
        update_stage_dict(self, pos_dict)

        # Pass to model
        self.model.move_stage(pos_dict)

    def stop_stage(self):
        r"""
        Stop the stage. Grab the stopped position from the stage and update the GUI control values accordingly.
        """
        self.model.stop_stage()
        ret_pos_dict = self.model.get_stage_position()
        update_stage_dict(self, ret_pos_dict)
        self.update_stage_controller_silent(ret_pos_dict)

    def update_stage_controller_silent(self, ret_pos_dict):
        r"""Send updates to the stage GUI"""
        stage_gui_dict = {}
        for axis, val in ret_pos_dict.items():
            ax = axis.split("_")[0]
            stage_gui_dict[ax] = val
        self.stage_controller.set_position_silent(stage_gui_dict)

    def update_event(self):
        r"""Update the waveforms in the View."""
        while True:
            event, value = self.event_queue.get()
            if event == "waveform":
                self.waveform_tab_controller.update_waveforms(
                    value, self.configuration_controller.daq_sample_rate
                )
            elif event == "multiposition":
                from aslm.tools.multipos_table_tools import update_table

                update_table(
                    self.view.settings.multiposition_tab.multipoint_list.get_table(),
                    value,
                )
                self.view.settings.channels_tab.multipoint_frame.on_off.set(
                    True
                )  # assume we want to use multipos
            elif event == "ilastik_mask":
                self.camera_view_controller.display_mask(value)
            elif event == "autofocus":
                if hasattr(self, "af_popup_controller"):
                    self.af_popup_controller.display_plot(value)
<<<<<<< HEAD
            elif event == 'tonywilson':
                if hasattr(self, 'ao_popup_controller'):
                    # self.ao_popup_controller.set_widgets_from_coef(value['coefs'])
                    self.ao_popup_controller.plot_tonywilson(value)
                    # self.ao_popup_controller.plot_mirror(value)
                    if value['done']:
                        print('Tony Wilson done! Updating expt...')
                        self.ao_popup_controller.update_experiment_values()
            elif event == 'mirror_update':
                if hasattr(self, 'ao_popup_controller'):
                    self.ao_popup_controller.set_widgets_from_coef(value['coefs'])
                    self.ao_popup_controller.plot_mirror(value)
            elif event == 'stop':
=======
            elif event == "stop":
>>>>>>> b99b2ec6
                break

    def exit_program(self):
        if messagebox.askyesno("Exit", "Are you sure?"):
            logger.info("Exiting Program")
            self.execute("exit")
            sys.exit()<|MERGE_RESOLUTION|>--- conflicted
+++ resolved
@@ -459,14 +459,13 @@
             lambda *args: self.execute("load_feature", self.feature_id_val.get()),
         )
         self.view.menubar.menu_features.add_separator()
-<<<<<<< HEAD
-        self.view.menubar.menu_features.add_command(label='ilastik setting', command=popup_ilastik_setting)
-        self.view.menubar.menu_features.add_command(label='Adaptive Optics', command=popup_adaptiveoptics)
-=======
         self.view.menubar.menu_features.add_command(
-            label="ilastik setting", command=popup_ilastik_setting
-        )
->>>>>>> b99b2ec6
+            label='ilastik setting', command=popup_ilastik_setting
+        )
+        self.view.menubar.menu_features.add_command(
+            label='Adaptive Optics', command=popup_adaptiveoptics
+        )
+
         # disable ilastik menu
         self.view.menubar.menu_features.entryconfig(
             "Ilastik Segmentation", state="disabled"
@@ -709,7 +708,6 @@
                 "model", lambda: self.model.run_command("update_setting", *args)
             )
 
-<<<<<<< HEAD
         # mirror commands:
         elif command == 'flatten_mirror':
             self.model.run_command('flatten_mirror', *args)
@@ -726,9 +724,6 @@
             self.model.run_command('change_camera', *args)
 
         elif command == 'autofocus':
-=======
-        elif command == "autofocus":
->>>>>>> b99b2ec6
             r"""Execute autofocus routine."""
             self.threads_pool.createThread(
                 "camera",
@@ -970,7 +965,6 @@
             elif event == "autofocus":
                 if hasattr(self, "af_popup_controller"):
                     self.af_popup_controller.display_plot(value)
-<<<<<<< HEAD
             elif event == 'tonywilson':
                 if hasattr(self, 'ao_popup_controller'):
                     # self.ao_popup_controller.set_widgets_from_coef(value['coefs'])
@@ -983,10 +977,7 @@
                 if hasattr(self, 'ao_popup_controller'):
                     self.ao_popup_controller.set_widgets_from_coef(value['coefs'])
                     self.ao_popup_controller.plot_mirror(value)
-            elif event == 'stop':
-=======
             elif event == "stop":
->>>>>>> b99b2ec6
                 break
 
     def exit_program(self):
