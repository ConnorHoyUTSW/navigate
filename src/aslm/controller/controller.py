# Copyright (c) 2021-2022  The University of Texas Southwestern Medical Center.
# All rights reserved.

# Redistribution and use in source and binary forms, with or without
# modification, are permitted for academic and research use only
# (subject to the limitations in the disclaimer below)
# provided that the following conditions are met:

#      * Redistributions of source code must retain the above copyright notice,
#      this list of conditions and the following disclaimer.

#      * Redistributions in binary form must reproduce the above copyright
#      notice, this list of conditions and the following disclaimer in the
#      documentation and/or other materials provided with the distribution.

#      * Neither the name of the copyright holders nor the names of its
#      contributors may be used to endorse or promote products derived from this
#      software without specific prior written permission.

# NO EXPRESS OR IMPLIED LICENSES TO ANY PARTY'S PATENT RIGHTS ARE GRANTED BY
# THIS LICENSE. THIS SOFTWARE IS PROVIDED BY THE COPYRIGHT HOLDERS AND
# CONTRIBUTORS "AS IS" AND ANY EXPRESS OR IMPLIED WARRANTIES, INCLUDING, BUT NOT
# LIMITED TO, THE IMPLIED WARRANTIES OF MERCHANTABILITY AND FITNESS FOR A
# PARTICULAR PURPOSE ARE DISCLAIMED. IN NO EVENT SHALL THE COPYRIGHT HOLDER OR
# CONTRIBUTORS BE LIABLE FOR ANY DIRECT, INDIRECT, INCIDENTAL, SPECIAL,
# EXEMPLARY, OR CONSEQUENTIAL DAMAGES (INCLUDING, BUT NOT LIMITED TO,
# PROCUREMENT OF SUBSTITUTE GOODS OR SERVICES; LOSS OF USE, DATA, OR PROFITS; OR
# BUSINESS INTERRUPTION) HOWEVER CAUSED AND ON ANY THEORY OF LIABILITY, WHETHER
# IN CONTRACT, STRICT LIABILITY, OR TORT (INCLUDING NEGLIGENCE OR OTHERWISE)
# ARISING IN ANY WAY OUT OF THE USE OF THIS SOFTWARE, EVEN IF ADVISED OF THE
# POSSIBILITY OF SUCH DAMAGE.


#  Standard Library Imports
from multiprocessing import Manager
import tkinter
import multiprocessing as mp
import threading
import sys

# Third Party Imports

# Local View Imports
from tkinter import filedialog, messagebox
from aslm.controller.sub_controllers.help_popup_controller import HelpPopupController
from aslm.view.main_application_window import MainApp as view
from aslm.view.menus.waveform_parameter_popup_window import WaveformParameterPopupWindow
from aslm.view.menus.autofocus_setting_popup import AutofocusPopup
from aslm.view.menus.ilastik_setting_popup import ilastik_setting_popup
from aslm.view.menus.help_popup import help_popup
from aslm.view.menus.camera_map_setting_popup import CameraMapSettingPopup


from aslm.config.config import load_configs, update_config_dict

# Local Sub-Controller Imports
from aslm.controller.configuration_controller import ConfigurationController
from aslm.controller.sub_controllers import *
from aslm.tools.file_functions import create_save_path, save_yaml_file
from aslm.controller.thread_pool import SynchronizedThreadPool

# Local Model Imports
from aslm.model.model import Model
from aslm.model.concurrency.concurrency_tools import ObjectInSubprocess
from aslm.tools.common_dict_tools import update_stage_dict


# Logger Setup
import logging

p = __name__.split(".")[1]
logger = logging.getLogger(p)


class Controller:
    """ASLM Controller

    Parameters
    ----------
    root : Tk top-level widget.
        Tk.tk GUI instance.
    configuration_path : string
        Path to the configuration yaml file. Provides global microscope configuration parameters.
    experiment_path : string
        Path to the experiment yaml file. Provides experiment-specific microscope configuration.
    waveform_constants_path : string
        Path to the waveform constants yaml file. Provides magnification and wavelength-specific parameters.
    use_gpu : Boolean
        Flag for utilizing CUDA functionality.
    *args :
        Command line input arguments for non-default file paths or using synthetic hardware modes.
    """

    def __init__(
        self,
        root,
        splash_screen,
        configuration_path,
        experiment_path,
        waveform_constants_path,
        rest_api_path,
        use_gpu,
        args,
    ):

        # Create a thread pool
        self.threads_pool = SynchronizedThreadPool()
        self.event_queue = mp.Queue(
            100
        )  # pass events from the model to the view via controller
        # accepts tuples, ('event_name', value)

        # Create a shared memory manager
        self.manager = Manager()
        self.configuration = load_configs(
            self.manager,
            configuration=configuration_path,
            experiment=experiment_path,
            waveform_constants=waveform_constants_path,
            rest_api_config=rest_api_path,
        )

        # Initialize the Model
        self.model = ObjectInSubprocess(
            Model, use_gpu, args, self.configuration, event_queue=self.event_queue
        )

        logger.info(f"Spec - Configuration Path: {configuration_path}")
        logger.info(f"Spec - Experiment Path: {experiment_path}")
        logger.info(f"Spec - Waveform Constants Path: {waveform_constants_path}")
        logger.info(f"Spec - Rest API Path: {rest_api_path}")

        # Wire up pipes
        self.show_img_pipe = self.model.create_pipe("show_img_pipe")

        # save default experiment file
        self.default_experiment_file = experiment_path

        # waveform setting file
        self.waveform_constants_path = waveform_constants_path

        # Configuration Reader
        self.configuration_controller = ConfigurationController(self.configuration)

        # Initialize the View
        self.view = view(root)
        self.view.root.protocol("WM_DELETE_WINDOW", self.exit_program)

        # Sub Gui Controllers
        # Acquire bar, channels controller, camera view, camera settings, stage, waveforms, menus.
        self.acquire_bar_controller = AcquireBarController(
            self.view.acqbar, self.view.settings.channels_tab, self
        )

        self.channels_tab_controller = ChannelsTabController(
            self.view.settings.channels_tab, self
        )

        self.multiposition_tab_controller = MultiPositionController(
            self.view.settings.multiposition_tab.multipoint_list, self
        )

        self.camera_view_controller = CameraViewController(
            self.view.camera_waveform.camera_tab, self
        )

        self.camera_setting_controller = CameraSettingController(
            self.view.settings.camera_settings_tab, self
        )

        # Stage Controller
        self.stage_controller = StageController(
            self.view.settings.stage_control_tab,
            self.view,
            self.camera_view_controller.canvas,
            self,
        )

        # Waveform Controller
        self.waveform_tab_controller = WaveformTabController(
            self.view.camera_waveform.waveform_tab, self
        )

        # Keystroke Controller
        self.keystroke_controller = KeystrokeController(self.view, self)

        # Bonus config
        self.update_acquire_control()

        t = threading.Thread(target=self.update_event)
        t.start()

        # self.microscope = self.configuration['configuration']
        # ['microscopes'].keys()[0]  # Default to the first microscope

        self.initialize_menus(args.synthetic_hardware)

        # Create default data buffer
        self.img_width = 0
        self.img_height = 0
        self.data_buffer = None

        # Set view based on model.experiment
        self.populate_experiment_setting()

        # Camera View Tab
        self.initialize_cam_view()

        # destroy splash screen and show main screen
        splash_screen.destroy()
        root.deiconify()

    def update_buffer(self):
        """Update the buffer size according to the camera dimensions listed in the experimental parameters.

        Returns
        -------
        self.img_width : int
            Number of x_pixels from microscope configuration file.
        self.image_height : int
            Number of y_pixels from microscope configuration file.
        self.data_buffer : SharedNDArray
            Pre-allocated shared memory array. Size dictated by x_pixels, y_pixels, an number_of_frames in
            configuration file.
        """
        img_width = int(
            self.configuration["experiment"]["CameraParameters"]["x_pixels"]
        )
        img_height = int(
            self.configuration["experiment"]["CameraParameters"]["y_pixels"]
        )
        if img_width == self.img_width and img_height == self.img_height:
            return

        self.data_buffer = self.model.get_data_buffer(img_width, img_height)
        self.img_width = img_width
        self.img_height = img_height

    def update_acquire_control(self):
        """Update the acquire control based on the current experiment parameters."""
        self.view.acqbar.stop_stage.config(
            command=self.stage_controller.stop_button_handler
        )

    def change_microscope(self, microscope_name):
        """Change the microscope configuration.

        Parameters
        ----------
        microscope_name : string
            Name of the microscope to change to.
        """
        self.configuration["experiment"]["MicroscopeState"][
            "microscope_name"
        ] = microscope_name
        if self.configuration_controller.change_microscope():
            # update widgets
            self.stage_controller.initialize()
            self.channels_tab_controller.initialize()

    def initialize_cam_view(self):
        """Populate view tab.

        Populate widgets with necessary data from config file via config controller. For the entire view tab.
        Sets the minimum and maximum counts for when the data is not being autoscaled.

        Returns
        -------
        None
        """
        # Populating Min and Max Counts
        minmax_values = [0, 2**16 - 1]
        self.camera_view_controller.initialize("minmax", minmax_values)
        image_metrics = [1, 0, 0]
        self.camera_view_controller.initialize("image", image_metrics)

    def initialize_menus(self, is_synthetic_hardware=False):
        """Initialize menus
        This function defines all the menus in the menubar

        Parameters
        ----------
        is_synthetic_hardware : bool
            If True, then the hardware is simulated. If False, then the hardware is real.

        Returns
        -------
        configuration_controller : class
            Camera view sub-controller.

        """

        def new_experiment():
            """Create a new experiment file."""
            self.populate_experiment_setting(self.default_experiment_file)

        def load_experiment():
            """Load an experiment file."""
            filename = filedialog.askopenfilename(
                defaultextension=".yml", filetypes=[("Yaml files", "*.yml *.yaml")]
            )
            if not filename:
                return
            self.populate_experiment_setting(filename)

        def save_experiment():
            """Save an experiment file.

            Updates model.experiment and saves it to file.
            """
            if not self.update_experiment_setting():
                tkinter.messagebox.showerror(
                    title="Warning",
                    message="Incorrect/missing settings. Cannot save current experiment file.",
                )
                return
            filename = filedialog.asksaveasfilename(
                defaultextension=".yml", filetypes=[("Yaml file", "*.yml *.yaml")]
            )
            if not filename:
                return
            save_yaml_file("", self.configuration["experiment"], filename)

        def load_images():
            """Load images from a file."""
            filenames = filedialog.askopenfilenames(
                defaultextension=".tif", filetypes=[("tiff files", "*.tif *.tiff")]
            )
            if not filenames:
                return
            self.model.load_images(filenames)

<<<<<<< HEAD
        def popup_etl_setting():
            """Pop up the Remote Focus setting window."""
            if hasattr(self, "etl_controller"):
                self.etl_controller.showup()
=======
        def popup_waveform_setting():
            if hasattr(self, "waveform_popup_controller"):
                self.waveform_popup_controller.showup()
>>>>>>> dc9a000d
                return
            waveform_constants_popup = WaveformParameterPopupWindow(
                self.view, self.configuration_controller
            )
            self.waveform_popup_controller = WaveformPopupController(
                waveform_constants_popup, self, self.waveform_constants_path
            )

            self.waveform_popup_controller.populate_experiment_values()

        def popup_autofocus_setting():
            """Pop up the Autofocus setting window."""
            if hasattr(self, "af_popup_controller"):
                self.af_popup_controller.showup()
                return
            af_popup = AutofocusPopup(self.view)
            self.af_popup_controller = AutofocusPopupController(af_popup, self)

        def popup_camera_map_setting():
            """Pop up the Camera Map setting window."""
            if hasattr(self, "camera_map_popup_controller"):
                self.camera_map_popup_controller.showup()
                return
            map_popup = CameraMapSettingPopup(self.view)
            self.camera_map_popup_controller = CameraMapSettingPopupController(
                map_popup, self
            )

        def popup_ilastik_setting():
            """Pop up the Ilastik setting window."""
            ilastik_popup_window = ilastik_setting_popup(self.view)
            ilastik_url = self.configuration["rest_api_config"]["Ilastik"]["url"]
            if hasattr(self, "ilastik_controller"):
                self.ilastik_controller.showup(ilastik_popup_window)
            else:
                self.ilastik_controller = IlastikPopupController(
                    ilastik_popup_window, self, ilastik_url
                )

        def popup_help():
            """Pop up the help window."""
            if hasattr(self, "help_controller"):
                self.help_controller.showup()
                return
            help_pop = help_popup(self.view)
            self.help_controller = HelpPopupController(help_pop, self)

        menus_dict = {
            self.view.menubar.menu_file: {
                "New Experiment": new_experiment,
                "Load Experiment": load_experiment,
                "Save Experiment": save_experiment,
            },
            self.view.menubar.menu_multi_positions: {
                "Load Positions": self.multiposition_tab_controller.load_positions,
                "Export Positions": self.multiposition_tab_controller.export_positions,
                "Append Current Position": self.multiposition_tab_controller.add_stage_position,
                "Generate Positions": self.multiposition_tab_controller.generate_positions,
                "Move to Selected Position": self.multiposition_tab_controller.move_to_position,
                # 'Sort Positions': ,
            },
        }
        for menu in menus_dict:
            menu_items = menus_dict[menu]
            for label in menu_items:
                menu.add_command(label=label, command=menu_items[label])

        # load images from disk in synthetic hardware
        if is_synthetic_hardware:
            self.view.menubar.menu_file.add_separator()
            self.view.menubar.menu_file.add_command(
                label="Load Images", command=load_images
            )
            self.view.menubar.menu_file.add_command(
                label="Unload Images", command=lambda: self.model.load_images(None)
            )

        # add resolution menu
        self.resolution_value = tkinter.StringVar()
        for microscope_name in self.configuration["configuration"][
            "microscopes"
        ].keys():
            zoom_positions = self.configuration["configuration"]["microscopes"][
                microscope_name
            ]["zoom"]["position"]
            if len(zoom_positions) > 1:
                sub_menu = tkinter.Menu(self.view.menubar.menu_resolution)
                self.view.menubar.menu_resolution.add_cascade(
                    menu=sub_menu, label=microscope_name
                )
                for res in zoom_positions.keys():
                    sub_menu.add_radiobutton(
                        label=res,
                        variable=self.resolution_value,
                        value=f"{microscope_name} {res}",
                    )
            else:
                self.view.menubar.menu_resolution.add_radiobutton(
                    label=microscope_name,
                    variable=self.resolution_value,
                    value=f"{microscope_name} {zoom_positions.keys()[0]}",
                )

        # event binding
        self.resolution_value.trace_add(
            "write",
            lambda *args: self.execute("resolution", self.resolution_value.get()),
        )

        # add separator
        self.view.menubar.menu_resolution.add_separator()

        # waveform popup
        self.view.menubar.menu_resolution.add_command(
            label="Waveform Parameters", command=popup_waveform_setting
        )

        # autofocus menu
        self.view.menubar.menu_autofocus.add_command(
            label="Autofocus", command=lambda: self.execute("autofocus")
        )
        self.view.menubar.menu_autofocus.add_command(
            label="setting", command=popup_autofocus_setting
        )

        # Help menu
        self.view.menubar.menu_help.add_command(label="Help", command=popup_help)

        # add-on features
        feature_list = [
            "None",
            "Switch Resolution",
            "Z Stack Acquisition",
            "Threshold",
            "Ilastik Segmentation",
            "Volume Search",
        ]
        self.feature_id_val = tkinter.IntVar(0)
        for i in range(len(feature_list)):
            self.view.menubar.menu_features.add_radiobutton(
                label=feature_list[i], variable=self.feature_id_val, value=i
            )
        self.feature_id_val.trace_add(
            "write",
            lambda *args: self.execute("load_feature", self.feature_id_val.get()),
        )
        self.view.menubar.menu_features.add_separator()
        self.view.menubar.menu_features.add_command(
            label="ilastik setting", command=popup_ilastik_setting
        )
        # disable ilastik menu
        self.view.menubar.menu_features.entryconfig(
            "Ilastik Segmentation", state="disabled"
        )
        self.view.menubar.menu_features.add_command(
            label="Camera offset and variance maps", command=popup_camera_map_setting
        )

        # debug menu
        # if self.debug:
        #     Debug_Module(self, self.view.menubar.menu_debug)

    def populate_experiment_setting(self, file_name=None):
        """Load experiment file and populate model.experiment and configure view.

        Confirms that the experiment file exists.
        Sends the experiment file to the model and the controller.
        Populates the GUI with these settings.

        Parameters
        __________
        file_name : string
            file_name = path to the non-default experiment yaml file.

        """
        # read the new file and update info of the configuration dict
        update_config_dict(self.manager, self.configuration, "experiment", file_name)

        # update buffer
        self.update_buffer()

        # Configure GUI
        microscope_name = self.configuration["experiment"]["MicroscopeState"][
            "microscope_name"
        ]
        self.resolution_value.set(
            f"{microscope_name} {self.configuration['experiment']['MicroscopeState']['zoom']}"
        )

        self.acquire_bar_controller.populate_experiment_values()
        self.stage_controller.populate_experiment_values()
        self.multiposition_tab_controller.set_positions(
            self.configuration["experiment"]["MultiPositions"]["stage_positions"]
        )
        self.channels_tab_controller.populate_experiment_values()
        self.camera_setting_controller.populate_experiment_values()

        # set widget modes
        self.set_mode_of_sub("stop")

    def update_experiment_setting(self):
        """Update model.experiment according to values in the GUI

        Collect settings from sub-controllers
        sub-controllers will validate the value, if something is wrong, it will
        return False

        """
        # acquire_bar_controller - update image mode
        self.configuration["experiment"]["MicroscopeState"][
            "image_mode"
        ] = self.acquire_bar_controller.get_mode()
        self.camera_setting_controller.update_experiment_values()

        # TODO: validate experiment dict
        return True

    def prepare_acquire_data(self):
        """Prepare the acquisition data.

        Updates model.experiment.
        Sets sub-controller's mode to 'live' when 'continuous is selected, or 'stop'.
        """
        if not self.update_experiment_setting():
            tkinter.messagebox.showerror(
                title="Warning",
                message="There are some missing/wrong settings! Cannot start acquisition!",
            )
            return False

        self.set_mode_of_sub(self.acquire_bar_controller.mode)
        self.update_buffer()
        return True

    def set_mode_of_sub(self, mode):
        """Communicates imaging mode to sub-controllers.

        Parameters
        __________
        mode : string
            string = 'live', 'stop'
        """
        self.channels_tab_controller.set_mode(mode)
        self.camera_view_controller.set_mode(mode)
        self.camera_setting_controller.set_mode(mode)
        if mode == "stop":
            # GUI Failsafe
            self.acquire_bar_controller.stop_acquire()
            self.feature_id_val.set(0)

    def update_camera_view(self):
        """Update the real-time parameters in the camera view (channel number, max counts, image, etc.)"""
        create_threads = False
        if create_threads:
            self.threads_pool.createThread(
                "camera_display",
                self.camera_view_controller.display_image(self.model.data),
            )
            self.threads_pool.createThread(
                "update_GUI",
                self.camera_view_controller.update_channel_idx(
                    self.model.current_channel
                ),
            )
        else:
            self.camera_view_controller.display_image(self.model.data)
            self.camera_view_controller.update_channel_idx(self.model.current_channel)

    def execute(self, command, *args):
        """Functions listens to the Sub_Gui_Controllers.

        The controller.experiment is passed as an argument to the model, which then overwrites
        the model.experiment.  Workaround due to model being in a sub-process.

        Parameters
        __________
        args* : function-specific passes.
        """
        if command == "stage":
            """Creates a thread and uses it to call the model to move stage

            Parameters
            __________
            args[0] : dict
                dict = {'x': value, 'y': value, 'z': value, 'theta': value, 'f': value}
            """
            self.threads_pool.createThread(
                "model", self.move_stage, args=({args[1] + "_abs": args[0]},)
            )

        elif command == "stop_stage":
            """Creates a thread and uses it to call the model to stop stage"""
            self.threads_pool.createThread("stop_stage", self.stop_stage)

        elif command == "move_stage_and_update_info":
            """update stage view to show the position

            Parameters
            __________
            args[0] : dict
                dict = {'x': value, 'y': value, 'z': value, 'theta': value, 'f': value}
            """
            self.stage_controller.set_position(args[0])

        elif command == "move_stage_and_acquire_image":
            """update stage and acquire an image

            Parameters
            __________
            args[0] : dict
                dict = {'x': value, 'y': value, 'z': value, 'theta': value, 'f': value}
            """
            stage_pos = dict(map(lambda axis: (axis + "_abs", args[0][axis]), args[0]))
            self.move_stage(stage_pos)
            self.update_stage_controller_silent(stage_pos)
            self.acquire_bar_controller.set_mode("single")
            self.execute("acquire")

        elif command == "get_stage_position":
            """Returns the current stage position

            Returns
            -------
                dict = {'x': value, 'y': value, 'z': value, 'theta': value, 'f': value}
            """
            return self.stage_controller.get_position()

        elif command == "resolution":
            """Changes the resolution mode and zoom position.

            Recalculates FOV_X and FOV_Y
            If Waveform Popup is open, communicates changes to it.

            Parameters
            ----------
            args : dict
                dict = {'resolution_mode': self.resolution,
                'zoom': self.mag,
                'laser_info': self.resolution_info['remote_focus_constants'][self.resolution][self.mag]
                }
            """
            microscope_name, zoom = self.resolution_value.get().split()
            if (
                microscope_name
                != self.configuration["experiment"]["MicroscopeState"][
                    "microscope_name"
                ]
            ):
                self.change_microscope(microscope_name)
            # self.configuration['experiment']['MicroscopeState']['resolution_mode'] = microscope_name
            self.configuration["experiment"]["MicroscopeState"]["zoom"] = zoom
            work_thread = self.threads_pool.createThread(
                "model", lambda: self.model.run_command("update_setting", "resolution")
            )
            work_thread.join()
            self.camera_setting_controller.calculate_physical_dimensions()
            if (
                hasattr(self, "waveform_popup_controller")
                and self.waveform_popup_controller
            ):
                self.waveform_popup_controller.populate_experiment_values()
            ret_pos_dict = self.model.get_stage_position()
            update_stage_dict(self, ret_pos_dict)
            self.update_stage_controller_silent(ret_pos_dict)
            self.camera_view_controller.update_snr()

        elif command == "set_save":
            """Set whether the image will be saved.

            Parameters
            __________
            args : Boolean
                is_save = True/False
            """
            self.acquire_bar_controller.set_save_option(args[0])

        elif command == "update_setting":
<<<<<<< HEAD
            """Called by the ETL Popup Controller to update the ETL settings in memory.
=======
            r"""Called by the Waveform Constants Popup Controller to update the Waveform constants settings in memory.
>>>>>>> dc9a000d

            Parameters
            __________
            args[0] : string
                string = 'resolution'
            args[1] : dict
                dict = {
                'resolution_mode': self.resolution,
                'zoom': self.mag,
                'laser_info': self.resolution_info['remote_focus_constants'][self.resolution][self.mag]
                }
            """
            # update_settings_common(self, args)
            self.threads_pool.createThread(
                "model", lambda: self.model.run_command("update_setting", *args)
            )

        elif command == "autofocus":
            """Execute autofocus routine."""
            self.threads_pool.createThread(
                "camera",
                self.capture_image,
                args=(
                    "autofocus",
                    "live",
                ),
            )

        elif command == "load_feature":
            """Tell model to load/unload features."""
            self.threads_pool.createThread(
                "model", lambda: self.model.run_command("load_feature", *args)
            )

        elif command == "acquire_and_save":
            """Acquire data and save it.

            Prepares the acquisition data.
            Creates the file directory for saving the data.
            Saves the experiment file to that directory.
            Acquires the data.

            Parameters
            __________
            args[0] : dict
                dict = self.save_settings from the experiment.yaml file.

            """
            if not self.prepare_acquire_data():
                self.acquire_bar_controller.stop_acquire()
                return
            saving_settings = self.configuration["experiment"]["Saving"]
            file_directory = create_save_path(saving_settings)
            save_yaml_file(
                file_directory,
                self.configuration["experiment"],
                filename="experiment.yml",
            )
            self.camera_setting_controller.solvent = self.configuration["experiment"][
                "Saving"
            ]["solvent"]
            self.camera_setting_controller.calculate_physical_dimensions()
            self.execute("acquire")

        elif command == "acquire":
            """Acquire data.  Triggered when the Acquire button is hit by the user in the GUI.

            Prepares the acquisition data.

            Parameters
            __________
            args[0] : string
                string = 'continuous', 'z-stack', 'single', or 'projection'
            """
            # Prepare data
            if not self.prepare_acquire_data():
                self.acquire_bar_controller.stop_acquire()
                return

            # if select 'ilastik segmentation', 'show segmentation', and in 'single acquisition'
            self.camera_view_controller.display_mask_flag = (
                self.acquire_bar_controller.mode == "single"
                and self.feature_id_val.get() == 4
                and self.ilastik_controller.show_segmentation_flag
            )

            self.threads_pool.createThread(
                "camera",
                self.capture_image,
                args=(
                    "acquire",
                    self.acquire_bar_controller.mode,
                ),
            )

        elif command == "stop_acquire":
            """Stop the acquisition."""

            # self.model.run_command('stop')
            self.sloppy_stop()
            self.set_mode_of_sub("stop")
            self.acquire_bar_controller.stop_progress_bar()

        elif command == "exit":
            """Exit the program."""

            # self.model.run_command('stop')
            self.sloppy_stop()
            if hasattr(self, "waveform_popup_controller"):
                self.waveform_popup_controller.save_waveform_constants()
            self.model.terminate()
            self.model = None
            self.event_queue.put(("stop", ""))
            # self.threads_pool.clear()

        logger.info(f"ASLM Controller - command passed from child, {command}, {args}")

    def sloppy_stop(self):
        """Keep trying to stop the model until successful.

        TODO: Delete this function!!!

        This is set up to get around the conflict between self.threads_pool.createThread('model', target)
        commands and the need to stop as abruptly as possible when the user hits stop. Here we leverage
        ObjectInSubprocess's refusal to let us access the model from two threads to our advantage, and just
        try repeatedly until we get a command in front of the next command in the model threads_pool resource.
        We should instead pause the model thread pool and interject our stop command, or clear the queue
        in threads_pool.
        """
        e = RuntimeError
        while e == RuntimeError:
            try:
                self.model.run_command("stop")
                e = None
            except RuntimeError:
                e = RuntimeError

    def capture_image(self, command, mode):
        """Trigger the model to capture images.

        Parameters
        ----------
        command : string
            string = 'acquire' or 'autofocus'
        mode : string
            string = 'continuous', 'z-stack', 'single', or 'projection'
        """
        self.camera_view_controller.image_count = 0

        # Start up Progress Bars
        images_received = 0
        self.acquire_bar_controller.progress_bar(
            images_received=images_received,
            microscope_state=self.configuration["experiment"]["MicroscopeState"],
            mode=mode,
            stop=False,
        )

        self.model.run_command(command)

        self.camera_view_controller.initialize_non_live_display(
            self.data_buffer,
            self.configuration["experiment"]["MicroscopeState"],
            self.configuration["experiment"]["CameraParameters"],
        )

        while True:
            # Receive the Image and log it.
            image_id = self.show_img_pipe.recv()
            logger.info(f"ASLM Controller - Received Image: {image_id}")

            if image_id == "stop":
                self.set_mode_of_sub("stop")
                break
            if not isinstance(image_id, int):
                logger.debug(
                    f"ASLM Controller - Something wrong happened, stop the model!, {image_id}"
                )
                self.execute("stop_acquire")

            # Display the Image in the View
            self.camera_view_controller.display_image(
                image=self.data_buffer[image_id],
                microscope_state=self.configuration["experiment"]["MicroscopeState"],
                images_received=images_received,
            )
            images_received += 1

            # Update progress bar.
            self.acquire_bar_controller.progress_bar(
                images_received=images_received,
                microscope_state=self.configuration["experiment"]["MicroscopeState"],
                mode=mode,
                stop=False,
            )

        logger.info(
            f"ASLM Controller - Captured {self.camera_view_controller.image_count}, {mode} Images"
        )
        self.set_mode_of_sub("stop")

        # Stop Progress Bars
        self.acquire_bar_controller.progress_bar(
            images_received=images_received,
            microscope_state=self.configuration["experiment"]["MicroscopeState"],
            mode=mode,
            stop=True,
        )

    def move_stage(self, pos_dict):
        """Trigger the model to move the stage.

        Parameters
        ----------
        pos_dict : dict
            Dictionary of axis positions
        """
        # Update our local stage dictionary
        update_stage_dict(self, pos_dict)

        # Pass to model
        self.model.move_stage(pos_dict)

    def stop_stage(self):
        """Stop the stage.

        Grab the stopped position from the stage and update the GUI control values accordingly.
        """
        self.model.stop_stage()
        ret_pos_dict = self.model.get_stage_position()
        update_stage_dict(self, ret_pos_dict)
        self.update_stage_controller_silent(ret_pos_dict)

    def update_stage_controller_silent(self, ret_pos_dict):
        """Send updates to the stage GUI

        Parameters
        ----------
        ret_pos_dict : dict
            Dictionary of axis positions
        """
        stage_gui_dict = {}
        for axis, val in ret_pos_dict.items():
            ax = axis.split("_")[0]
            stage_gui_dict[ax] = val
        self.stage_controller.set_position_silent(stage_gui_dict)

    def update_event(self):
        """Update the waveforms in the View."""
        while True:
            event, value = self.event_queue.get()
            if event == "waveform":
                self.waveform_tab_controller.update_waveforms(
                    value, self.configuration_controller.daq_sample_rate
                )
            elif event == "multiposition":
                from aslm.tools.multipos_table_tools import update_table

                update_table(
                    self.view.settings.multiposition_tab.multipoint_list.get_table(),
                    value,
                )
                self.view.settings.channels_tab.multipoint_frame.on_off.set(
                    True
                )  # assume we want to use multi-position
            elif event == "ilastik_mask":
                self.camera_view_controller.display_mask(value)
            elif event == "autofocus":
                if hasattr(self, "af_popup_controller"):
                    self.af_popup_controller.display_plot(value)
            elif event == "stop":
                break

    def exit_program(self):
        """Exit the program.

        This function is called when the user clicks the exit button in the GUI.
        """
        if messagebox.askyesno("Exit", "Are you sure?"):
            logger.info("Exiting Program")
            self.execute("exit")
            sys.exit()<|MERGE_RESOLUTION|>--- conflicted
+++ resolved
@@ -330,16 +330,9 @@
                 return
             self.model.load_images(filenames)
 
-<<<<<<< HEAD
-        def popup_etl_setting():
-            """Pop up the Remote Focus setting window."""
-            if hasattr(self, "etl_controller"):
-                self.etl_controller.showup()
-=======
         def popup_waveform_setting():
             if hasattr(self, "waveform_popup_controller"):
                 self.waveform_popup_controller.showup()
->>>>>>> dc9a000d
                 return
             waveform_constants_popup = WaveformParameterPopupWindow(
                 self.view, self.configuration_controller
@@ -717,11 +710,7 @@
             self.acquire_bar_controller.set_save_option(args[0])
 
         elif command == "update_setting":
-<<<<<<< HEAD
-            """Called by the ETL Popup Controller to update the ETL settings in memory.
-=======
             r"""Called by the Waveform Constants Popup Controller to update the Waveform constants settings in memory.
->>>>>>> dc9a000d
 
             Parameters
             __________
