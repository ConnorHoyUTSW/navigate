"""
ASLM sub-controller for the camera image display.

Copyright (c) 2021-2022  The University of Texas Southwestern Medical Center.
All rights reserved.

Redistribution and use in source and binary forms, with or without
modification, are permitted for academic and research use only (subject to the limitations in the disclaimer below)
provided that the following conditions are met:

     * Redistributions of source code must retain the above copyright notice,
     this list of conditions and the following disclaimer.

     * Redistributions in binary form must reproduce the above copyright
     notice, this list of conditions and the following disclaimer in the
     documentation and/or other materials provided with the distribution.

     * Neither the name of the copyright holders nor the names of its
     contributors may be used to endorse or promote products derived from this
     software without specific prior written permission.

NO EXPRESS OR IMPLIED LICENSES TO ANY PARTY'S PATENT RIGHTS ARE GRANTED BY
THIS LICENSE. THIS SOFTWARE IS PROVIDED BY THE COPYRIGHT HOLDERS AND
CONTRIBUTORS "AS IS" AND ANY EXPRESS OR IMPLIED WARRANTIES, INCLUDING, BUT NOT
LIMITED TO, THE IMPLIED WARRANTIES OF MERCHANTABILITY AND FITNESS FOR A
PARTICULAR PURPOSE ARE DISCLAIMED. IN NO EVENT SHALL THE COPYRIGHT HOLDER OR
CONTRIBUTORS BE LIABLE FOR ANY DIRECT, INDIRECT, INCIDENTAL, SPECIAL,
EXEMPLARY, OR CONSEQUENTIAL DAMAGES (INCLUDING, BUT NOT LIMITED TO,
PROCUREMENT OF SUBSTITUTE GOODS OR SERVICES; LOSS OF USE, DATA, OR PROFITS; OR
BUSINESS INTERRUPTION) HOWEVER CAUSED AND ON ANY THEORY OF LIABILITY, WHETHER
IN CONTRACT, STRICT LIABILITY, OR TORT (INCLUDING NEGLIGENCE OR OTHERWISE)
ARISING IN ANY WAY OUT OF THE USE OF THIS SOFTWARE, EVEN IF ADVISED OF THE
POSSIBILITY OF SUCH DAMAGE.
"""
# Standard Library Imports
import platform
import sys
import tkinter as tk
import logging

# Third Party Imports
import cv2
from PIL import Image, ImageTk
import matplotlib.pyplot as plt
import numpy as np

# Local Imports
from aslm.controller.sub_controllers.gui_controller import GUI_Controller

# Logger Setup
p = __name__.split(".")[1]
logger = logging.getLogger(p)


class Camera_View_Controller(GUI_Controller):
    def __init__(self,
                 view,
                 parent_controller=None,
                 verbose=False):

        super().__init__(view,
                         parent_controller,
                         verbose)

        # Logging
        self.logger = logging.getLogger(p)

        # Getting Widgets/Buttons
        self.image_metrics = view.image_metrics.get_widgets()
        self.image_palette = view.scale_palette.get_widgets()
        self.canvas = self.view.canvas

        # Binding for adjusting the lookup table min and max counts.
        # keys = ['Autoscale', 'Min','Max']
        self.image_palette['Autoscale'].widget.config(command=self.toggle_min_max_buttons)
        self.image_palette['Min'].widget.config(command=self.update_min_max_counts)
        self.image_palette['Max'].widget.config(command=self.update_min_max_counts)

        # Bindings for changes to the LUT
        # keys = ['Gray','Gradient','Rainbow']
        self.image_palette['Gray'].widget.config(command=self.update_LUT)
        self.image_palette['Gradient'].widget.config(command=self.update_LUT)
        self.image_palette['Rainbow'].widget.config(command=self.update_LUT)

        # Transpose and live bindings
        self.image_palette['Flip XY'].widget.config(command=self.transpose_image)
        self.view.live_frame.live.bind("<<ComboboxSelected>>", self.update_display_state)

        # Left Click Binding
        self.canvas.bind("<Button-1>", self.left_click)

        # Mouse Wheel Binding
        if platform.system() == 'Windows':
            self.canvas.bind("<MouseWheel>", self.mouse_wheel)
        elif platform.system() == 'Linux':
            self.canvas.bind("<Button-4>", self.mouse_wheel)
            self.canvas.bind("<Button-5>", self.mouse_wheel)

        # Right-Click Binding
        self.menu = tk.Menu(self.canvas, tearoff=0)
        self.menu.add_command(label="Move Here", command=self.move_stage)
        self.menu.add_command(label="Reset Display", command=self.reset_display)
        self.canvas.bind("<Button-3>", self.popup_menu)
        self.move_to_x = None
        self.move_to_y = None

        #  Stored Images
        self.tk_image = None
        self.image = None
        self.cross_hair_image = None
        self.saturated_pixels = None
        self.down_sampled_image = None
        self.zoom_image = None

        # Widget Defaults
        self.autoscale = True
        self.max_counts = None
        self.min_counts = None
        self.apply_cross_hair = True
        self.mode = 'stop'
        self.transpose = False
        self.display_state = "Live"

        # Colormap Information
        self.colormap = 'gray'
        self.gray_lut = plt.get_cmap('gist_gray')
        self.gradient_lut = plt.get_cmap('plasma')
        self.rainbow_lut = plt.get_cmap('afmhot')

        self.image_count = 0
        self.temp_array = None
        self.rolling_frames = 1
        self.live_subsampling = self.parent_controller.configuration.CameraParameters['display_live_subsampling']
        self.bit_depth = 8  # bit-depth for PIL presentation.
        self.zoom_value = 1
        self.zoom_x_pos = 0
        self.zoom_y_pos = 0
        self.original_image_height = None
        self.original_image_width = None
        self.number_of_slices = 0
        self.image_volume = None
        self.total_images_per_volume = None
        self.number_of_channels = None

    def update_display_state(self, event):
        r"""Image Display Combobox Called.

        Sets self.display_state to desired display format.

        Parameters
        ----------
        event : tk.event
            Tk event object.

        """
        self.display_state = self.view.live_frame.live.get()


    def get_absolute_position(self):
        x = self.parent_controller.view.winfo_pointerx()
        y = self.parent_controller.view.winfo_pointery()
        return x, y

    def popup_menu(self,
                   event):
        r"""Right-Click Popup Menu

        Parameters
        ----------
        event : tkinter.Event
            x, y location.  0,0 is top left corner.

        """
        try:
            self.move_to_x = event.x
            self.move_to_y = event.y
            x, y = self.get_absolute_position()
            self.menu.tk_popup(x, y)
        finally:
            self.menu.grab_release()

    def initialize(self,
                   name,
                   data):
        r"""Sets widgets based on data given from main controller/config.

        Parameters
        ----------
        name : str
            'minmax', 'image'.
        data : list
            Min and max intensity values.
        """
        # Pallete section (colors, autoscale, min/max counts)
        # keys = ['Frames to Avg', 'Image Max Counts', 'Channel']
        if name == 'minmax':
            min = data[0]
            max = data[1]

            # Invoking defaults
            self.image_palette['Gray'].widget.invoke()
            self.image_palette['Autoscale'].widget.invoke()

            # Populating defaults
            self.image_palette['Min'].set(min)
            self.image_palette['Max'].set(max)
            self.image_palette['Min'].widget['state'] = 'disabled'
            self.image_palette['Max'].widget['state'] = 'disabled'

        self.image_palette['Flip XY'].widget.invoke()

        # Image Metrics section
        if name == 'image':
            frames = data[0]
            # Populating defaults
            self.image_metrics['Frames'].set(frames)

    #  Set mode for the execute statement in main controller

    def set_mode(self,
                 mode=''):
        r"""Sets mode of camera_view_controller.

        Parameters
        ----------
        mode : str
            camera_view_controller modde.
        """
        self.mode = mode

    def move_stage(self):
        r"""Move the stage according to the position the user clicked."""
        # TODO: Account for the digital zoom value when calculating these values.
        # Currently hardcoded to account for 512 x 512 image display size below (factor of 4)
        print("Move stage to pixel:", 4 * self.move_to_y, 4 * self.move_to_x)

    def reset_display(self):
        r"""Set the display back to the original digital zoom."""
        self.zoom_value = 1
        self.digital_zoom()  # self.image -> self.zoom_image.
        self.detect_saturation()  # self.zoom_image -> self.zoom_image
        self.down_sample_image()  # self.zoom_image -> self.down_sampled_image
        self.scale_image_intensity()  # self.down_sampled_image  -> self.down_sampled_image
        self.add_crosshair()  # self_down_sampled_image -> self.cross_hair_image
        self.apply_LUT()  # self_cross_hair_image -> self.cross_hair_image
        self.populate_image()  # self.cross_hair_image -> display...

    def mouse_wheel(self,
                    event):
        r"""Digitally zooms in or out on the image upon scroll wheel event.

        Sets the self.zoom_value between 0.05 and 1 in .05 unit steps.

        Parameters
        ----------
        event : tkinter.Event
            num = 4 is zoom out.
            num = 5 is zoom in.
            x, y location.  0,0 is top left corner.

        """
        self.zoom_x_pos = int(event.x)
        self.zoom_y_pos = int(event.y)
        if event.num == 4 or event.delta == 120:
            # Zoom out event.
            if self.zoom_value < 1:
                self.zoom_value = self.zoom_value + .05
        if event.num == 5 or event.delta == -120:
            # Zoom in event.
            if self.zoom_value > 0.05:
                self.zoom_value = self.zoom_value - .05

        self.digital_zoom()  # self.image -> self.zoom_image.
        self.detect_saturation()  # self.zoom_image -> self.zoom_image
        self.down_sample_image()  # self.zoom_image -> self.down_sampled_image
        self.scale_image_intensity()  # self.down_sampled_image  -> self.down_sampled_image
        self.add_crosshair()  # self_down_sampled_image -> self.cross_hair_image
        self.apply_LUT()  # self_cross_hair_image -> self.cross_hair_image)
        self.populate_image()  # self.cross_hair_image -> display...

    def digital_zoom(self):
        r"""Apply digital zoom.

        Currently,the x, y position of the mouse is between 0 and 512 in both x, and y,
        which is the size of the widget.

        """
        # New image size. Should be an integer value that is divisible by 2.
        new_image_height = int(np.floor(self.zoom_value * self.original_image_height))
        if new_image_height % 2 == 1:
            new_image_height = new_image_height - 1

        new_image_width = int(np.floor(self.zoom_value * self.original_image_width))
        if new_image_width % 2 == 1:
            new_image_width = new_image_width - 1

        # zoom_x_pos and y_pos are between 0 and 512.
        # TODO: Grab the widget size so that this isn't hardcoded.
        scaling_factor_x = int(self.original_image_width / 512)
        scaling_factor_y = int(self.original_image_height / 512)
        x_start_index = (self.zoom_x_pos * scaling_factor_x) - (new_image_width / 2)
        x_end_index = (self.zoom_x_pos * scaling_factor_x) + (new_image_width / 2)
        y_start_index = (self.zoom_y_pos * scaling_factor_y) - (new_image_height / 2)
        y_end_index = (self.zoom_y_pos * scaling_factor_y) + (new_image_height / 2)

        if y_start_index < 0:
            y_start_index = 0
            y_end_index = new_image_height

        if x_start_index < 0:
            x_start_index = 0
            x_end_index = new_image_width

        if y_end_index > self.original_image_height:
            y_start_index = self.original_image_height - new_image_height
            y_end_index = self.original_image_height

        if x_end_index > self.original_image_width:
            x_start_index = self.original_image_width - new_image_width
            x_end_index = self.original_image_width

        # Guarantee type int.
        x_start_index = int(x_start_index)
        x_end_index = int(x_end_index)
        y_start_index = int(y_start_index)
        y_end_index = int(y_end_index)
        self.zoom_image = self.image[y_start_index:y_end_index, x_start_index:x_end_index]

    def left_click(self,
                   event):
        r"""Toggles cross-hair on image upon left click event."""
        if self.image is not None:
            # If True, make False. If False, make True.
            self.apply_cross_hair = not self.apply_cross_hair
            self.add_crosshair()
            self.apply_LUT()
            self.populate_image()

    def update_max_counts(self):
        """Update the max counts in the camera view.
        Function gets the number of frames to average from the VIEW.
         If frames to average == 0 or 1, provides the maximum value from the last acquired data.
         If frames to average >1, initializes a temporary array, and appends each subsequent image to it.
         Once the number of frames to average has been reached, deletes the first image in.
         Reports the rolling average.
        """
        self.rolling_frames = int(self.image_metrics['Frames'].get())
        if self.rolling_frames == 0:
            # Cannot average 0 frames. Set to 1, and report max intensity
            self.image_metrics['Frames'].set(1)
            self.image_metrics['Image'].set(self.max_counts)

        elif self.rolling_frames == 1:
            self.image_metrics['Image'].set(self.max_counts)

        else:
            #  Rolling Average
            self.image_count = self.image_count + 1
            if self.image_count == 1:
                # First frame of the rolling average
                self.temp_array = self.down_sampled_image
                self.image_metrics['Image'].set(self.max_counts)
            else:
                # Subsequent frames of the rolling average
                self.temp_array = np.dstack((self.temp_array, self.down_sampled_image))
                if np.shape(self.temp_array)[2] > self.rolling_frames:
                    self.temp_array = np.delete(self.temp_array, 0, 2)

                # Update GUI
                self.image_metrics['Image'].set(np.max(self.temp_array))

    def down_sample_image(self):
        r"""Down-sample the data for image display according to the configuration file."""
        # if self.live_subsampling != 1:
        #     self.image = cv2.resize(self.image,
        #                             (int(np.shape(self.image)[0] / self.live_subsampling),
        #                              int(np.shape(self.image)[1] / self.live_subsampling)))

        """Down-sample the data for image display according to widget size.."""
        self.down_sampled_image = cv2.resize(self.zoom_image, (512, 512))

    def scale_image_intensity(self):
        r"""Scale the data to the min/max counts, and adjust bit-depth."""
        if self.autoscale is True:
            self.max_counts = np.max(self.down_sampled_image)
            self.min_counts = np.min(self.down_sampled_image)
            scaling_factor = 1
            self.down_sampled_image = scaling_factor * ((self.down_sampled_image - self.min_counts) /
                                                        (self.max_counts - self.min_counts))
        else:
            self.update_min_max_counts()
            scaling_factor = 1
            self.image = scaling_factor * ((self.down_sampled_image - self.min_counts) /
                                           (self.max_counts - self.min_counts))
            self.down_sampled_image[self.down_sampled_image < 0] = 0
            self.down_sampled_image[self.down_sampled_image > scaling_factor] = scaling_factor

    def populate_image(self):
        """Converts image to an ImageTk.PhotoImage and populates the Tk Canvas"""
        self.tk_image = ImageTk.PhotoImage(Image.fromarray(self.cross_hair_image.astype(np.uint8)))
        self.canvas.create_image(0, 0, image=self.tk_image, anchor='nw')

    def display_image(self,
                      image,
                      microscope_state,
                      channel_id=1,
                      images_received=0):
        r"""Displays a camera image using the Lookup Table specified in the View.

        If Autoscale is selected, automatically calculates the min and max values for the data.
        If Autoscale is not selected, takes the user values as specified in the min and max counts.

        Parameters
        ----------
        image: ndarray
            Acquired image.
        channel_id : int
            Channel ID.
        """

        # Place image in memory
        if self.transpose:
            self.image = image.T
        else:
            self.image = image

        # Save image dimensions to memory.
        self.original_image_height, self.original_image_width = self.image.shape

        # For first image received, pre-allocate memory/arrays.
        if images_received == 0:
            self.number_of_channels = len([channel[-1] for channel in microscope_state['channels'].keys()])
            self.number_of_slices = int(microscope_state['number_z_steps'])
            # print(self.original_image_height, self.original_image_width, self.number_of_slices)
            self.total_images_per_volume = self.number_of_channels * self.number_of_slices

            # TODO: Switch CXYZ to XYZC?
<<<<<<< HEAD
            # self.image_volume = np.zeros((self.number_of_channels,
            #                               self.original_image_height,
            #                               self.original_image_width,
            #                               self.number_of_slices))
=======
            self.image_volume = np.zeros((self.number_of_channels,
                                          self.original_image_height,
                                          self.original_image_width,
                                          self.number_of_slices))
>>>>>>> b8c8e029

        # Store each image to the pre-allocated memory. Requires knowledge of how images are received.
        if microscope_state['stack_cycling_mode'] == 'per_stack':
            pass

        if microscope_state['stack_cycling_mode'] == 'per_z':
            # Every image that comes in will be the next channel.
            pass

        # MIP Display Mode
        if self.display_state != 'Live':
            if self.display_state == 'XY MIP':
                pass
            if self.display_state == 'YZ MIP':
                pass
            if self.display_state == 'ZY MIP':
                pass

        # Live Display Mode
        else:
            # Digital zoom.
            self.digital_zoom()

            # Detect saturated pixels
            self.detect_saturation()

            # Down-sample Image for display
            self.down_sample_image()

            # Scale image to [0, 1] values
            self.scale_image_intensity()

            #  Update the GUI according to the instantaneous or rolling average max counts.
            self.update_max_counts()

            # Add Cross-Hair
            self.add_crosshair()

            #  Apply Lookup Table
            self.apply_LUT()

            # Create ImageTk.PhotoImage
            self.populate_image()

            # Update Channel Index
            self.image_metrics['Channel'].set(channel_id)

            # Iterate Image Count for Rolling Average
            self.image_count = self.image_count + 1

    def add_crosshair(self):
        r"""Adds a cross-hair to the image.

        Params
        -------
        self.image : np.array
            Must be a 2D image.

        Returns
        -------
        self.apply_cross_hair_image : np.arrays
            2D image, scaled between 0 and 1 with cross-hair if self.apply_cross_hair == True
        """
        self.cross_hair_image = np.copy(self.down_sampled_image)
        if self.apply_cross_hair:
            (height, width) = np.shape(self.down_sampled_image)
            height = int(np.floor(height / 2))
            width = int(np.floor(width / 2))
            self.cross_hair_image[:, width] = 1
            self.cross_hair_image[height, :] = 1

    def apply_LUT(self):
        r"""Applies a LUT to the image.

        Red is reserved for saturated pixels.
        self.color_values = ['gray', 'gradient', 'rainbow']
        """
        if self.colormap == 'gradient':
            self.cross_hair_image = self.rainbow_lut(self.cross_hair_image)
        elif self.colormap == 'rainbow':
            self.cross_hair_image = self.gradient_lut(self.cross_hair_image)
        else:
            self.cross_hair_image = self.gray_lut(self.cross_hair_image)

        # Convert RGBA to RGB Image.
        self.cross_hair_image = self.cross_hair_image[:, :, :3]

        # Specify the saturated values in the red channel
        if np.any(self.saturated_pixels):
            # Saturated pixels is an array of True False statements same size as the image.
            # Pull out the red image from the RGBA, set saturated pixels to 1, put back into array.
            red_image = self.cross_hair_image[:, :, 2]
            red_image[self.saturated_pixels] = 1
            self.cross_hair_image[:, :, 2] = red_image

        # Scale back to an 8-bit image.
        self.cross_hair_image = self.cross_hair_image * (2 ** self.bit_depth - 1)

    def update_LUT(self):
        r"""Update the LUT in the Camera View.

        When the LUT is changed in the GUI, this function is called.
        Updates the LUT.
        """
        if self.image is None:
            pass
        else:
            self.colormap = self.view.scale_palette.color.get()
            self.add_crosshair()
            self.apply_LUT()
            self.populate_image()
            logger.debug(f"Updating the LUT, {self.colormap}")

    def detect_saturation(self):
        r"""Look for any pixels at the maximum intensity allowable for the camera. """
        saturation_value = 2**16-1
        self.saturated_pixels = self.zoom_image[self.zoom_image > saturation_value]

    def toggle_min_max_buttons(self):
        r"""Checks the value of the autoscale widget.

        If enabled, the min and max widgets are disabled and the image intensity is autoscaled.
        If disabled, miu and max widgets are enabled, and image intensity scaled.
        """
        self.autoscale = self.image_palette['Autoscale'].get()
        if self.autoscale is True:  # Autoscale Enabled
            self.image_palette['Min'].widget['state'] = 'disabled'
            self.image_palette['Max'].widget['state'] = 'disabled'
            logger.debug("Autoscale Enabled")

        elif self.autoscale is False:  # Autoscale Disabled
            self.image_palette['Min'].widget['state'] = 'normal'
            self.image_palette['Max'].widget['state'] = 'normal'
            logger.debug("Autoscale Disabled")
            self.update_min_max_counts()

    def transpose_image(self):
        r"""Get Flip XY widget value from the View."""
        self.transpose = self.image_palette['Flip XY'].get()

    def update_min_max_counts(self):
        """Get min and max count values from the View.

        When the min and max counts are toggled in the GUI, this function is called.
        Updates the min and max values.
        """
        self.min_counts = self.image_palette['Min'].get()
        self.max_counts = self.image_palette['Max'].get()
        logger.debug(f"Min and Max counts scaled to, {self.min_counts}, {self.max_counts}")
<|MERGE_RESOLUTION|>--- conflicted
+++ resolved
@@ -435,17 +435,10 @@
             self.total_images_per_volume = self.number_of_channels * self.number_of_slices
 
             # TODO: Switch CXYZ to XYZC?
-<<<<<<< HEAD
             # self.image_volume = np.zeros((self.number_of_channels,
             #                               self.original_image_height,
             #                               self.original_image_width,
             #                               self.number_of_slices))
-=======
-            self.image_volume = np.zeros((self.number_of_channels,
-                                          self.original_image_height,
-                                          self.original_image_width,
-                                          self.number_of_slices))
->>>>>>> b8c8e029
 
         # Store each image to the pre-allocated memory. Requires knowledge of how images are received.
         if microscope_state['stack_cycling_mode'] == 'per_stack':
