"""Copyright (c) 2021-2022  The University of Texas Southwestern Medical Center.
All rights reserved.

Redistribution and use in source and binary forms, with or without
modification, are permitted for academic and research use only (subject to the limitations in the disclaimer below)
provided that the following conditions are met:

     * Redistributions of source code must retain the above copyright notice,
     this list of conditions and the following disclaimer.

     * Redistributions in binary form must reproduce the above copyright
     notice, this list of conditions and the following disclaimer in the
     documentation and/or other materials provided with the distribution.

     * Neither the name of the copyright holders nor the names of its
     contributors may be used to endorse or promote products derived from this
     software without specific prior written permission.

NO EXPRESS OR IMPLIED LICENSES TO ANY PARTY'S PATENT RIGHTS ARE GRANTED BY
THIS LICENSE. THIS SOFTWARE IS PROVIDED BY THE COPYRIGHT HOLDERS AND
CONTRIBUTORS "AS IS" AND ANY EXPRESS OR IMPLIED WARRANTIES, INCLUDING, BUT NOT
LIMITED TO, THE IMPLIED WARRANTIES OF MERCHANTABILITY AND FITNESS FOR A
PARTICULAR PURPOSE ARE DISCLAIMED. IN NO EVENT SHALL THE COPYRIGHT HOLDER OR
CONTRIBUTORS BE LIABLE FOR ANY DIRECT, INDIRECT, INCIDENTAL, SPECIAL,
EXEMPLARY, OR CONSEQUENTIAL DAMAGES (INCLUDING, BUT NOT LIMITED TO,
PROCUREMENT OF SUBSTITUTE GOODS OR SERVICES; LOSS OF USE, DATA, OR PROFITS; OR
BUSINESS INTERRUPTION) HOWEVER CAUSED AND ON ANY THEORY OF LIABILITY, WHETHER
IN CONTRACT, STRICT LIABILITY, OR TORT (INCLUDING NEGLIGENCE OR OTHERWISE)
ARISING IN ANY WAY OUT OF THE USE OF THIS SOFTWARE, EVEN IF ADVISED OF THE
POSSIBILITY OF SUCH DAMAGE.
"""

# Standard Library Imports
import logging

# Third Party Imports
import numpy as np

# Local Imports
from aslm.controller.sub_controllers.widget_functions import validate_wrapper
from aslm.controller.sub_controllers.gui_controller import GUI_Controller
from aslm.controller.sub_controllers.channel_setting_controller import Channel_Setting_Controller
from aslm.controller.sub_controllers.multi_position_controller import Multi_Position_Controller
from aslm.controller.sub_controllers.tiling_wizard_controller import Tiling_Wizard_Controller

# View Imports that are not called on startup
from aslm.view.main_window_content.tabs.channels.tiling_wizard_popup import tiling_wizard_popup as tiling_wizard


# Logger Setup
p = __name__.split(".")[1]
logger = logging.getLogger(p)


class Channels_Tab_Controller(GUI_Controller):
    def __init__(self,
                 view,
                 parent_controller=None,
                 verbose=False,
                 configuration_controller=None):
        super().__init__(view, parent_controller, verbose)

        self.is_save = False
        self.mode = 'stop'
        self.in_initialization = True

        # sub-controllers
        self.channel_setting_controller = Channel_Setting_Controller(self.view.channel_widgets_frame,
                                                                     self,
                                                                     self.verbose)
        self.multi_position_controller = Multi_Position_Controller(self.view.multipoint_list,
                                                                   self,
                                                                   self.verbose)

        # add validation functions to spinbox
        # this function validate user's input (not from experiment file)
        # and will stop propagating errors to any 'parent' functions
        # the only thing is that when the user's input is smaller than the limits, 
        # it will show inputs in red, but still let the function know the inputs changed
        # I can not block it since the Tkinter's working strategy
        # validate_wrapper(self.view.stack_acq_frame.step_size_spinbox)
        # validate_wrapper(self.view.stack_acq_frame.start_pos_spinbox)
        # validate_wrapper(self.view.stack_acq_frame.end_pos_spinbox)

        validate_wrapper(self.view.stack_timepoint_frame.stack_pause_spinbox)
        validate_wrapper(self.view.stack_timepoint_frame.exp_time_spinbox, is_integer=True)

        # Get Widgets and Buttons from stack_acquisition_settings in view
        self.stack_acq_widgets = self.view.stack_acq_frame.get_widgets()
        self.stack_acq_vals = self.view.stack_acq_frame.get_variables()
        self.stack_acq_buttons = self.view.stack_acq_frame.get_buttons()

        # stack acquisition variables
        # self.stack_acq_vals = {
        #     'step_size': self.view.stack_acq_frame.step_size_spinval,
        #     'start_position': self.view.stack_acq_frame.start_pos_spinval,
        #     'end_position': self.view.stack_acq_frame.end_pos_spinval,
        #     'number_z_steps': self.view.stack_acq_frame.slice_spinval,
        #     'start_focus': self.view.stack_acq_frame.start_foc_spinval,
        #     'end_focus': self.view.stack_acq_frame.end_foc_spinval,
        #     'abs_z_start': self.view.stack_acq_frame.abs_z_start_spinval,
        #     'abs_z_end': self.view.stack_acq_frame.abs_z_end_spinval
        # }
        # stack acquisition event binds
        self.stack_acq_vals['step_size'].trace_add('write', self.update_z_steps)
        self.stack_acq_vals['start_position'].trace_add('write', self.update_z_steps)
        self.stack_acq_vals['end_position'].trace_add('write', self.update_z_steps)
        # self.view.stack_acq_frame.set_start_button.configure(command=self.update_start_position)
        # self.view.stack_acq_frame.set_end_button.configure(command=self.update_end_position)
        self.stack_acq_buttons['set_start'].configure(command=self.update_start_position)
        self.stack_acq_buttons['set_end'].configure(command=self.update_end_position)

        # stack acquisition_variables
        self.z_origin = 0
        self.focus_origin = 0

<<<<<<< HEAD
=======
        # laser/stack cycling variable
        self.stack_cycling_val = self.view.stack_acq_frame.cycling_options
>>>>>>> 83cba7c5
        # laser/stack cycling event binds
        self.stack_acq_vals['cycling'].trace_add('write', self.update_cycling_setting)

        # time point setting variables
        self.timepoint_vals = {
            'is_save': self.view.stack_timepoint_frame.save_data,
            'timepoints': self.view.stack_timepoint_frame.exp_time_spinval,
            'stack_acq_time': self.view.stack_timepoint_frame.stack_acq_spinval,
            'stack_pause': self.view.stack_timepoint_frame.stack_pause_spinval,
            'timepoint_interval': self.view.stack_timepoint_frame.timepoint_interval_spinval,
            'experiment_duration': self.view.stack_timepoint_frame.total_time_spinval
        }
        # timepoint event id
        self.timepoint_event_id = None

        # timepoint event binds
        self.timepoint_vals['is_save'].trace_add('write', self.update_save_setting)
        self.timepoint_vals['timepoints'].trace_add('write', lambda *args: self.update_timepoint_setting(True))
        self.timepoint_vals['stack_pause'].trace_add('write', lambda *args: self.update_timepoint_setting(True))

        # multiposition
        self.is_multiposition = False
        self.is_multiposition_val = self.view.multipoint_frame.on_off
        self.view.multipoint_frame.save_check.configure(command=self.toggle_multiposition)
        self.view.multipoint_frame.buttons["tiling"].configure(command=self.launch_tiling_wizard)

        if configuration_controller:
            self.initialize(configuration_controller)

    def initialize(self,
                   config):
        r"""Function initializes widgets and gets other necessary configuration

        Parameters
        ----------
        config : object
            ASLM_Configuration_Controller.  config.configuration = Session object.
        """
        self.set_channel_num(config.configuration.GUIParameters['number_of_channels'])
<<<<<<< HEAD
        self.stack_acq_widgets['cycling'].widget['values'] = ['Per Z', 'Per Stack']
=======
        self.view.stack_acq_frame.inputs['cycling'].set_values(('Per Z', 'Per Stack'))
        self.view.stack_acq_frame.inputs['cycling'].set('Per Z')
>>>>>>> 83cba7c5
        self.stage_velocity = config.configuration.StageParameters['velocity']
        self.filter_wheel_delay = config.configuration.FilterWheelParameters['filter_wheel_delay']
        self.channel_setting_controller.initialize(config)
        self.set_spinbox_range_limits(config.configuration.GUIParameters)
        self.show_verbose_info('channels tab has been initialized')

    def set_experiment_values(self,
                              microscope_state):
        """Distribute initial MicroscopeState values to this and sub-controllers and associated views.

        Parameters
        ----------
        microscope_state : dict
            experiment.MicroscopeState from aslm_controller
        """
        self.in_initialization = True
        self.set_info(self.stack_acq_vals, microscope_state)
        # validate
        # self.view.stack_acq_frame.step_size_spinbox.validate()
        # self.view.stack_acq_frame.start_pos_spinbox.validate()
        # self.view.stack_acq_frame.end_pos_spinbox.validate()

        self.set_info(self.timepoint_vals, microscope_state)
        # validate
        self.view.stack_timepoint_frame.stack_pause_spinbox.validate()
        self.view.stack_timepoint_frame.exp_time_spinbox.validate()

        self.stack_acq_vals['cycling'].set('Per Z' if microscope_state['stack_cycling_mode'] == 'per_z' else 'Per Stack')
        self.channel_setting_controller.set_experiment_values(microscope_state['channels'])

        # positions
        self.multi_position_controller.set_positions(microscope_state['stage_positions'])
        
        # after initialization
        self.in_initialization = False
        self.channel_setting_controller.in_initialization = False
        self.update_z_steps()

        self.show_verbose_info('Channels tab has been set new values')

    def update_experiment_values(self,
                                 microscope_state):
        """Updates MicroscopeState in ASLM Controller.

        Parameters
        ----------
        microscope_state : dict
            experiment.MicroscopeState from aslm_controller

        Returns
        -------
        microscope_state : dict
            experiment.MicroscopeState from aslm_controller
        """

        # Not included in stack_acq_vals or timepoint_vals
        microscope_state['stage_positions'] = self.multi_position_controller.get_positions()
        microscope_state['channels'] = self.channel_setting_controller.get_values()
        microscope_state['stack_cycling_mode'] = 'per_stack' if self.stack_acq_vals['cycling'].get() == 'Per Stack' else 'per_z'
        microscope_state['stack_z_origin'] = self.z_origin
        microscope_state['stack_focus_origin'] = self.focus_origin
        microscope_state['is_multiposition'] = self.is_multiposition_val.get()

        # TODO: get_info acts a setter here
        r1 = self.get_info(self.stack_acq_vals, microscope_state)  # update MicroscopeState with everything in stack_acq_vals
        r2 = self.get_info(self.timepoint_vals, microscope_state)  # update MicroscopeState with everything in timepoint_vals
        return microscope_state['channels'] is not None and r1 is not None and r2 is not None

    def set_channel_num(self,
                        num):
        r"""Change the number of channels.

        Parameters
        ----------
        num : int
            Number of channels. e.g. 5.
        """
        self.channel_setting_controller.set_num(num)
        self.show_verbose_info('Channel number is', num)

    def set_spinbox_range_limits(self,
                                 settings):
        r"""This function will set the spinbox widget's values of from_, to, step

        Parameters
        ----------
        settings :
        """
        temp_dict = {
            self.stack_acq_widgets['step_size']: settings['stack_acquisition']['step_size'],
            self.stack_acq_widgets['start_position']: settings['stack_acquisition']['start_pos'],
            self.stack_acq_widgets['end_position']: settings['stack_acquisition']['end_pos'],
            self.view.stack_timepoint_frame.stack_pause_spinbox: settings['timepoint']['stack_pause'],
            self.view.stack_timepoint_frame.exp_time_spinbox: settings['timepoint']['timepoints']
        }
        for idx, widget in enumerate(temp_dict):
            # Hacky Solution until stack time points are converted to LabelInput
            if idx < 3:
                widget.widget.configure(from_=temp_dict[widget]['min'])
                widget.widget.configure(to=temp_dict[widget]['max'])
                widget.widget.configure(increment=temp_dict[widget]['step'])
            else:
                widget.configure(from_=temp_dict[widget]['min'])
                widget.configure(to=temp_dict[widget]['max'])
                widget.configure(increment=temp_dict[widget]['step'])

        # channels setting
        self.channel_setting_controller.set_spinbox_range_limits(settings['channel'])
    
    def set_mode(self,
                 mode):
        r"""Change acquisition mode.

        Parameters
        ----------
        mode : str
            'stop'
        """
        self.mode = mode
        self.channel_setting_controller.set_mode(mode)

        stack_state = 'disabled' if mode == 'z-stack' else 'active'
        for key, widget in self.stack_acq_widgets.items():
            if key == 'abs_z_start' or key == 'abs_z_end' or key == 'number_z_steps':
                continue
            widget.widget.configure(state=stack_state)

        state = 'normal' if mode == 'stop' else 'disabled'
        self.view.stack_timepoint_frame.save_check['state'] = state
        self.view.stack_timepoint_frame.stack_pause_spinbox['state'] = state
        self.view.stack_timepoint_frame.exp_time_spinbox['state'] = state
<<<<<<< HEAD
        self.stack_acq_widgets['cycling'].widget['state'] = 'readonly' if state == 'normal' else state
=======
        self.view.stack_acq_frame.inputs["cycling"]['state'] = 'readonly' if state == 'normal' else state
>>>>>>> 83cba7c5
        self.show_verbose_info('acquisition mode has been changed to', mode)

    def update_z_steps(self,
                       *args):
        r"""Recalculates the number of slices that will be acquired in a z-stack.

        Requires GUI to have start position, end position, or step size changed.
        Sets the number of slices in the model and the GUI.
        Sends the current values to central/parent controller

        Parameters
        ----------
        args : dict
            Values is a dict as follows {'step_size':  'start_position': , 'end_position': ,'number_z_steps'}
        """

        # won't do any calculation when initialization
        if self.in_initialization:
            return

        # Calculate the number of slices and set GUI
        try:
            # validate the spinbox's value
            start_position = float(self.stack_acq_vals['start_position'].get())
            end_position = float(self.stack_acq_vals['end_position'].get())
            step_size = float(self.stack_acq_vals['step_size'].get())
            if step_size < 0.001:
                self.stack_acq_vals['number_z_steps'].set(0)
                self.stack_acq_vals['abs_z_start'].set(0)
                self.stack_acq_vals['abs_z_end'].set(0)
                return
        except:
            self.stack_acq_vals['number_z_steps'].set(0)
            self.stack_acq_vals['abs_z_start'].set(0)
            self.stack_acq_vals['abs_z_end'].set(0)
            # if self.stack_acq_event_id:
            #     self.view.after_cancel(self.stack_acq_event_id)
            return

        # if step_size < 0.001:
        #     step_size = 0.001
        #     self.stack_acq_vals['step_size'].set(step_size)

        number_z_steps = int(np.abs(np.floor((end_position - start_position) / step_size)))
        self.stack_acq_vals['number_z_steps'].set(number_z_steps)

        # Shift the start/stop positions by the relative position
        self.stack_acq_vals['abs_z_start'].set(self.z_origin + start_position)
        self.stack_acq_vals['abs_z_end'].set(self.z_origin + end_position)

        self.update_timepoint_setting()
        self.show_verbose_info('stack acquisition settings on channels tab have been changed and recalculated')

    def update_start_position(self, *args):
        r"""Get new z starting position from current stage parameters.

        Parameters
        ----------
        args : None
            ?
        """

        # We have a new origin
        self.z_origin = self.parent_controller.experiment.StageParameters['z']
        self.focus_origin = self.parent_controller.experiment.StageParameters['f']
        self.stack_acq_vals['start_position'].set(0)
        self.stack_acq_vals['start_focus'].set(0)

        # Propagate parameter changes to the GUI
        self.update_z_steps()

    def update_end_position(self, *args):
        r"""Get new z ending position from current stage parameters

        Parameters
        ----------
        args : ?
            ?
        """
        # Grab current values
        z_curr = self.parent_controller.experiment.StageParameters['z']
        focus_curr = self.parent_controller.experiment.StageParameters['f']

        # Propagate parameter changes to the GUI
        self.stack_acq_vals['end_position'].set(z_curr - self.z_origin)
        self.stack_acq_vals['end_focus'].set(focus_curr - self.focus_origin)
        self.update_z_steps()

    def update_cycling_setting(self,
                               *args):
        """Update the cycling settings in the model and the GUI.

        You can collect different channels in different formats.
        In the perZ format: Slice 0/Ch0, Slice0/Ch1, Slice1/Ch0, Slice1/Ch1, etc
        in the perStack format: Slice 0/Ch0, Slice1/Ch0... SliceN/Ch0.  Then it repeats with Ch1

        Parameters
        ----------
        args : ?
            ?
        """
        # won't do any calculation when initializing
        if self.in_initialization:
            return
        # recalculate time point settings
        self.update_timepoint_setting()

        # tell the central/parent controller that laser cycling setting is changed when mode is 'live'
        if self.mode == 'live':
            self.parent_controller.execute('update_setting', 'laser_cycling', self.stack_acq_vals['cycling'].get())
        self.show_verbose_info('Cycling setting on channels tab has been changed')

    def update_save_setting(self,
                            *args):
        r"""Tell the centrol/parent controller 'save_data' is selected.

        Does not do any calculation when initializing the software.

        Parameters
        ----------
        args : ?
            ?
        """
        if self.in_initialization:
            return
        self.is_save = self.timepoint_vals['is_save'].get()
        self.parent_controller.execute('set_save', self.is_save)
        self.show_verbose_info('Save data option has been changed to', self.is_save)

    def update_timepoint_setting(self,
                                 call_parent=False):
        r"""Automatically calculates the stack acquisition time based on the number of time points,
        channels, and exposure time.

        TODO: Add necessary computation for 'Stack Acq.Time', 'Timepoint Interval', 'Experiment Duration'?

        Does not do any calculation when initializing the software.
        Order of priority for perStack: timepoints > positions > channels > z-steps > delay
        ORder of priority for perZ: timepoints > positions > z-steps > delays > channels

        Parameters
        ----------
        call_parent : bool
            Tell parent controller that time point setting has changed.
        """
        if self.in_initialization:
            return
        channel_settings = self.channel_setting_controller.get_values()
        number_of_positions = self.multi_position_controller.get_position_num() if self.is_multiposition else 1
        channel_exposure_time = []
        # validate the spinbox's value
        try:
            number_of_timepoints = int(float(self.timepoint_vals['timepoints'].get()))
            number_of_slices = int(self.stack_acq_vals['number_z_steps'].get())
            for channel_id in channel_settings:
                channel = channel_settings[channel_id]
                channel_exposure_time.append(float(channel['camera_exposure_time']))
            if len(channel_exposure_time) == 0:
                return
        except:
            self.timepoint_vals['experiment_duration'].set('')
            self.timepoint_vals['stack_acq_time'].set('')
            if call_parent and self.timepoint_event_id:
                self.view.after_cancel(self.timepoint_event_id)
            return

        perStack = self.stack_acq_vals['cycling'].get() == 'Per Stack'

        # Initialize variable to keep track of how long the entire experiment will take.
        # Includes time, positions, channels...
        experiment_duration = 0

        # Initialize variable to calculate how long it takes to acquire a single volume for all of the channels.
        # Only calculate once at the beginning.
        stack_acquisition_duration = 0

        for timepoint_idx in range(number_of_timepoints):

            for position_idx in range(number_of_positions):
                # For multiple positions, need to account for the time necessary to move the stages that distance.
                # In theory, these positions would be populated in that 'pandastable' or some other data structure.

                # Determine the largest distance to travel between positions.  Assume all axes move the same velocity
                # This assumes that we are in a multi-position mode. Not yet implemented.
                # x1, y1, z1, theta1, f1, = position_start.values()
                # x2, y2, z1, theta2, f1 = position_end.values()
                # distance = [x2-x1, y2-y1, z2-z1, theta2-theta1, f2-f1]
                # max_distance_idx = np.argmax(distance)
                # Now if we are going to do this properly, we would need to do this for all of the positions
                # so that we can calculate the total experiment time.
                # Probably assemble a matrix of all the positions and then do the calculations.

                stage_delay = 0  # distance[max_distance_idx]/self.stage_velocity #TODO False value.

                # If we were actually acquiring the data, we would call the function to move the stage here.
                experiment_duration = experiment_duration + stage_delay

                for channel_idx in range(len(channel_exposure_time)):
                    # Change the filter wheel here before the start of the acquisition.
                    if perStack:
                        # In the perStack mode, we only need to account for the time necessary for the filter wheel
                        # to change between each image stack.
                        experiment_duration = experiment_duration + self.filter_wheel_delay

                    for slice_idx in range(number_of_slices):
                        # Now we need to know the exposure time of each channel.
                        # Assumes no delay between individual slices at this point.
                        # Convert from milliseconds to seconds.
                        experiment_duration = experiment_duration + channel_exposure_time[channel_idx] / 1000

                        if channel_idx == 0 and position_idx == 0 and timepoint_idx == 0:
                            stack_acquisition_duration = stack_acquisition_duration + channel_exposure_time[channel_idx] / 1000

                        if not perStack:
                            # In the perZ mode, we need to account for the time necessary to move the filter wheel
                            # at each slice
                            experiment_duration = experiment_duration + self.filter_wheel_delay

                            if channel_idx == 0 and position_idx == 0 and timepoint_idx == 0:
                                stack_acquisition_duration = stack_acquisition_duration + channel_exposure_time[channel_idx] / 1000

        self.timepoint_vals['experiment_duration'].set(experiment_duration)
        self.timepoint_vals['stack_acq_time'].set(stack_acquisition_duration)

        # call central controller
        if call_parent:
            self.timepoint_callback()

        self.show_verbose_info('timepoint settings on channels tab have been changed and recalculated')

    def timepoint_callback(self):
        r"""Tell central controller that time point setting has been changed when mode is 'live'.
        """
        if self.mode == 'live':
            if self.timepoint_event_id:
                self.view.after_cancel(self.timepoint_event_id)
            temp = self.get_info(self.timepoint_vals)
            if not temp:
                return
            self.timepoint_event_id = self.view.after(1000, lambda: self.parent_controller.execute('update_setting', 'timepoint', temp))

    def toggle_multiposition(self):
        r"""Toggle Multi-position Acquisition.

        Recalculates the experiment duration.
        """
        self.is_multiposition = self.is_multiposition_val.get()
        self.update_timepoint_setting()
        self.show_verbose_info('Multi-position:', self.is_multiposition)


    def launch_tiling_wizard(self):
        r"""Launches tiling wizard popup.

        Will only launch when button in GUI is pressed, and will not duplicate. Pressing button again brings popup to top
        """

        if hasattr(self, 'tiling_wizard_controller'):
            self.tiling_wizard_controller.showup()
            return
        tiling_wizard_popup = tiling_wizard(self.view)
        self.tiling_wizard_controller = Tiling_Wizard_Controller(tiling_wizard_popup,
                                                                 self,
                                                                 self.verbose)




    def load_positions(self):
        r"""Load Positions for Multi-Position Acquisition. """
        self.multi_position_controller.load_csv_func()

    def export_positions(self):
        r"""Export Positions for Multi-Position Acquisition. """
        self.multi_position_controller.export_csv_func()

    def move_to_position(self):
        r"""Move to a position within the Multi-Position Acquisition Interface."""
        event = type('MyEvent', (object,), {})
        event.x, event.y = 0, 0
        self.multi_position_controller.handle_double_click(event)

    def append_current_position(self):
        r"""Add current position to the Multi-Position Acquisition Interface."""
        self.multi_position_controller.add_stage_position_func()

    def generate_positions(self):
        r"""Generate a Multi-Position Acquisition."""
        self.multi_position_controller.generate_positions_func()

    def set_info(self,
                 vals,
                 values):
        r"""Set values to a list of variables."""
        for name in values:
            if name in vals:
                vals[name].set(values[name])

    def get_info(self,
                 vals,
                 value_dict={}):
        r"""Gets and assigns parameters in vals to corresponding parameter in value_dict.

        TODO: perhaps rename to map_values or the like?

        Parameters
        ----------
        vals : dict
            Dictionary of parameters (source)
        value_dict : dict
            Dictionary of parameters (target)

        Returns
        -------
        value_dict : dict
            Dictionary of values.
        """
        for name in vals:
            value_dict[name] = vals[name].get()
            if value_dict[name] == '':
                return None
        return value_dict

    def execute(self,
                command,
                *args):
        r"""Execute Command in the parent controller.

        Parameters
        ----------
        command : str
            recalculate_timepoint, channel, move_stage_and_update_info, get_stage_position

        Returns
        -------
        command : object
            Returns parent_controller.execute(command) if command = 'get_stage_position',
        """
        if command == 'recalculate_timepoint':
            self.update_timepoint_setting()
        elif (command == 'channel') or (command == 'move_stage_and_update_info') or (command == 'update_setting'):
            self.view.after(1000, lambda: self.parent_controller.execute(command, *args))
        elif command == 'get_stage_position':
            return self.view.after(1000, lambda: self.parent_controller.execute(command))
        self.show_verbose_info('Received command from child', command, args)<|MERGE_RESOLUTION|>--- conflicted
+++ resolved
@@ -114,11 +114,7 @@
         self.z_origin = 0
         self.focus_origin = 0
 
-<<<<<<< HEAD
-=======
-        # laser/stack cycling variable
-        self.stack_cycling_val = self.view.stack_acq_frame.cycling_options
->>>>>>> 83cba7c5
+
         # laser/stack cycling event binds
         self.stack_acq_vals['cycling'].trace_add('write', self.update_cycling_setting)
 
@@ -158,12 +154,7 @@
             ASLM_Configuration_Controller.  config.configuration = Session object.
         """
         self.set_channel_num(config.configuration.GUIParameters['number_of_channels'])
-<<<<<<< HEAD
         self.stack_acq_widgets['cycling'].widget['values'] = ['Per Z', 'Per Stack']
-=======
-        self.view.stack_acq_frame.inputs['cycling'].set_values(('Per Z', 'Per Stack'))
-        self.view.stack_acq_frame.inputs['cycling'].set('Per Z')
->>>>>>> 83cba7c5
         self.stage_velocity = config.configuration.StageParameters['velocity']
         self.filter_wheel_delay = config.configuration.FilterWheelParameters['filter_wheel_delay']
         self.channel_setting_controller.initialize(config)
@@ -295,11 +286,7 @@
         self.view.stack_timepoint_frame.save_check['state'] = state
         self.view.stack_timepoint_frame.stack_pause_spinbox['state'] = state
         self.view.stack_timepoint_frame.exp_time_spinbox['state'] = state
-<<<<<<< HEAD
         self.stack_acq_widgets['cycling'].widget['state'] = 'readonly' if state == 'normal' else state
-=======
-        self.view.stack_acq_frame.inputs["cycling"]['state'] = 'readonly' if state == 'normal' else state
->>>>>>> 83cba7c5
         self.show_verbose_info('acquisition mode has been changed to', mode)
 
     def update_z_steps(self,
