# Copyright (c) 2021-2022  The University of Texas Southwestern Medical Center.
# All rights reserved.

# Redistribution and use in source and binary forms, with or without
# modification, are permitted for academic and research use only (subject to the
# limitations in the disclaimer below) provided that the following conditions are met:

#      * Redistributions of source code must retain the above copyright notice,
#      this list of conditions and the following disclaimer.

#      * Redistributions in binary form must reproduce the above copyright
#      notice, this list of conditions and the following disclaimer in the
#      documentation and/or other materials provided with the distribution.

#      * Neither the name of the copyright holders nor the names of its
#      contributors may be used to endorse or promote products derived from this
#      software without specific prior written permission.

# NO EXPRESS OR IMPLIED LICENSES TO ANY PARTY'S PATENT RIGHTS ARE GRANTED BY
# THIS LICENSE. THIS SOFTWARE IS PROVIDED BY THE COPYRIGHT HOLDERS AND
# CONTRIBUTORS "AS IS" AND ANY EXPRESS OR IMPLIED WARRANTIES, INCLUDING, BUT NOT
# LIMITED TO, THE IMPLIED WARRANTIES OF MERCHANTABILITY AND FITNESS FOR A
# PARTICULAR PURPOSE ARE DISCLAIMED. IN NO EVENT SHALL THE COPYRIGHT HOLDER OR
# CONTRIBUTORS BE LIABLE FOR ANY DIRECT, INDIRECT, INCIDENTAL, SPECIAL,
# EXEMPLARY, OR CONSEQUENTIAL DAMAGES (INCLUDING, BUT NOT LIMITED TO,
# PROCUREMENT OF SUBSTITUTE GOODS OR SERVICES; LOSS OF USE, DATA, OR PROFITS; OR
# BUSINESS INTERRUPTION) HOWEVER CAUSED AND ON ANY THEORY OF LIABILITY, WHETHER
# IN CONTRACT, STRICT LIABILITY, OR TORT (INCLUDING NEGLIGENCE OR OTHERWISE)
# ARISING IN ANY WAY OUT OF THE USE OF THIS SOFTWARE, EVEN IF ADVISED OF THE
# POSSIBILITY OF SUCH DAMAGE.
#

# Standard Library Imports
import logging
from functools import reduce
import datetime

# Third Party Imports
import numpy as np
import tkinter as tk

# Local Imports
from aslm.controller.sub_controllers.widget_functions import validate_wrapper
from aslm.controller.sub_controllers.gui_controller import GUIController
from aslm.controller.sub_controllers.channel_setting_controller import (
    ChannelSettingController,
)
from aslm.controller.sub_controllers.tiling_wizard_controller import (
    TilingWizardController,
)

# View Imports that are not called on startup
from aslm.view.popups.tiling_wizard_popup import TilingWizardPopup

# Logger Setup
p = __name__.split(".")[1]
logger = logging.getLogger(p)


class ChannelsTabController(GUIController):
    """Controller for the channels tab in the main window

    Parameters
    ----------
    view : aslm.view.main_window_content.channels_tab.ChannelsTab
        The view for the channels tab
    parent_controller : aslm.controller.main_window_controller.MainWindowController
        The parent controller for the channels tab

    Attributes
    ----------
    view : aslm.view.main_window_content.channels_tab.ChannelsTab
        The view for the channels tab
    parent_controller : aslm.controller.main_window_controller.MainWindowController
        The parent controller for the channels tab
    is_save : bool
        Whether or not the current experiment is saved
    mode : str
        The current mode of the experiment
    in_initialization : bool
        Whether or not the controller is in initialization
    ...
    """

    def __init__(self, view, parent_controller=None):
        super().__init__(view, parent_controller)

        self.is_save = False
        self.mode = "stop"
        self.in_initialization = True

        # sub-controllers
        self.channel_setting_controller = ChannelSettingController(
            self.view.channel_widgets_frame,
            self,
            self.parent_controller.configuration_controller,
        )

        # add validation functions to spinbox
        # this function validate user's input (not from experiment file)
        # and will stop propagating errors to any 'parent' functions
        # the only thing is that when the user's input is smaller than the limits,
        # it will show inputs in red, but still let the function know the inputs changed
        # I can not block it since the Tkinter's working strategy

        validate_wrapper(self.view.stack_timepoint_frame.stack_pause_spinbox)
        validate_wrapper(
            self.view.stack_timepoint_frame.exp_time_spinbox, is_integer=True
        )

        # Get Widgets and Buttons from stack_acquisition_settings in view
        self.stack_acq_widgets = self.view.stack_acq_frame.get_widgets()
        self.stack_acq_vals = self.view.stack_acq_frame.get_variables()
        self.stack_acq_buttons = self.view.stack_acq_frame.get_buttons()

        # stack acquisition event binds
        self.stack_acq_vals["step_size"].trace_add("write", self.update_z_steps)
        self.stack_acq_vals["start_position"].trace_add("write", self.update_z_steps)
        self.stack_acq_vals["end_position"].trace_add("write", self.update_z_steps)
<<<<<<< HEAD
        self.stack_acq_vals["start_focus"].trace_add("write", self.update_z_steps)
        self.stack_acq_vals["end_focus"].trace_add("write", self.update_z_steps)
=======
        self.stack_acq_vals["start_focus"].trace_add(
            "write", self.update_z_steps
        )  # TODO: could be remove later
>>>>>>> 9e978d0b
        self.stack_acq_buttons["set_start"].configure(
            command=self.update_start_position
        )
        self.stack_acq_buttons["set_end"].configure(command=self.update_end_position)

        # stack acquisition_variables
        self.z_origin = 0
        self.focus_origin = 0
        self.stage_velocity = None
        self.filter_wheel_delay = None
        self.microscope_state_dict = None

        # laser/stack cycling event binds
        self.stack_acq_vals["cycling"].trace_add("write", self.update_cycling_setting)

        # time point setting variables
        self.timepoint_vals = {
            "is_save": self.view.stack_timepoint_frame.save_data,
            "timepoints": self.view.stack_timepoint_frame.exp_time_spinval,
            "stack_acq_time": self.view.stack_timepoint_frame.stack_acq_spinval,
            "stack_pause": self.view.stack_timepoint_frame.stack_pause_spinval,
            "experiment_duration": self.view.stack_timepoint_frame.total_time_spinval,
        }
        self.timepoint_vals[
            "timepoint_interval"
        ] = self.view.stack_timepoint_frame.timepoint_interval_spinval

        # timepoint event binds
        self.timepoint_vals["is_save"].trace_add("write", self.update_save_setting)
        self.timepoint_vals["timepoints"].trace_add(
            "write", lambda *args: self.update_timepoint_setting(True)
        )
        self.timepoint_vals["stack_pause"].trace_add(
            "write", lambda *args: self.update_timepoint_setting(True)
        )

        # Multi Position Acquisition
        self.is_multiposition = False
        self.is_multiposition_val = self.view.multipoint_frame.on_off
        self.view.multipoint_frame.save_check.configure(
            command=self.toggle_multiposition
        )
        self.view.multipoint_frame.buttons["tiling"].configure(
            command=self.launch_tiling_wizard
        )

        # Waveform Parameters
        self.view.quick_launch.buttons["waveform_parameters"].configure(
            command=self.launch_waveform_parameters
        )

        # Autofocus Settings
        self.view.quick_launch.buttons["autofocus_button"].configure(
            command=self.launch_autofocus_settings
        )

        # Get Widgets from confocal_projection_settings in view
        self.conpro_acq_widgets = self.view.conpro_acq_frame.get_widgets()
        self.conpro_acq_vals = self.view.conpro_acq_frame.get_variables()

        # laser/stack cycling event binds
        self.conpro_acq_vals["cycling"].trace_add("write", self.update_cycling_setting)

        # confocal-projection event binds
        self.conpro_acq_vals["scanrange"].trace_add("write", self.update_scanrange)
        self.conpro_acq_vals["n_plane"].trace_add("write", self.update_plane_number)
        self.conpro_acq_vals["offset_start"].trace_add(
            "write", self.update_offset_start
        )
        self.conpro_acq_vals["offset_end"].trace_add("write", self.update_offset_end)

        # confocal-projection setting variables

        self.initialize()

    def update_offset_start(self, *args):
        """Update offset start value in the controller

        Parameters
        ----------
        *args
            Not used

        Returns
        -------
        None

        Examples
        --------
        >>> self.update_offset_start()
        """
        try:
            offset_start = float(self.conpro_acq_vals["offset_start"].get())
        except tk._tkinter.TclError:
            offset_start = 0
        self.microscope_state_dict["offset_start"] = offset_start
        logger.info(f"Controller updated offset start: {offset_start}")

    def update_offset_end(self, *args):
        """Update offset end value in the controller

        Parameters
        ----------
        *args
            Not used

        Returns
        -------
        None

        Examples
        --------
        >>> self.update_offset_end()
        """
        try:
            offset_end = float(self.conpro_acq_vals["offset_end"].get())
        except tk._tkinter.TclError:
            offset_end = 0
        self.microscope_state_dict["offset_end"] = offset_end
        logger.info(f"Controller updated offset end: {offset_end}")

    def update_plane_number(self, *args):
        """Update plane number value in the controller

        Parameters
        ----------
        *args
            Not used

        Returns
        -------
        None

        Examples
        --------
        >>> self.update_plane_number()
        """
        try:
            n_plane = float(self.conpro_acq_vals["n_plane"].get())
        except tk._tkinter.TclError:
            n_plane = 1
        self.microscope_state_dict["n_plane"] = n_plane
        logger.info(f"Controller updated plane number: {n_plane}")

    def update_scanrange(self, *args):
        """Update scan range value in the controller

        Parameters
        ----------
        *args
            Not used

        Returns
        -------
        None

        Examples
        --------
        >>> self.update_scanrange()
        """
        try:
            scanrange = float(self.conpro_acq_vals["scanrange"].get())
        except tk._tkinter.TclError:
            scanrange = 0
        self.microscope_state_dict["scanrange"] = scanrange
        logger.info(f"Controller updated scan range: {scanrange}")

    def initialize(self):
        """Initializes widgets and gets other necessary configuration

        Parameters
        ----------
        None

        Returns
        -------
        None

        Examples
        --------
        >>> self.initialize()
        """
        config = self.parent_controller.configuration_controller

        self.stack_acq_widgets["cycling"].widget["values"] = ["Per Z", "Per Stack"]
        self.conpro_acq_widgets["cycling"].widget["values"] = ["Per Plane", "Per Stack"]
        self.stage_velocity = config.stage_setting_dict["velocity"]
        self.filter_wheel_delay = config.filter_wheel_setting_dict["filter_wheel_delay"]
        self.channel_setting_controller.initialize()
        self.set_spinbox_range_limits(config.configuration["configuration"]["gui"])
        self.show_verbose_info("channels tab has been initialized")

    def populate_experiment_values(self):
        """Distribute initial MicroscopeState values to this and sub-controllers and
        associated views.

        Parameters
        ----------
        None

        Returns
        -------
        None

        Examples
        --------
        >>> self.populate_experiment_values()
        """
        self.in_initialization = True
        self.microscope_state_dict = self.parent_controller.configuration["experiment"][
            "MicroscopeState"
        ]
        if self.microscope_state_dict["step_size"] < 0:
            self.microscope_state_dict["step_size"] = -self.microscope_state_dict[
                "step_size"
            ]
        self.set_info(self.stack_acq_vals, self.microscope_state_dict)
        self.set_info(self.conpro_acq_vals, self.microscope_state_dict)
        self.set_info(self.timepoint_vals, self.microscope_state_dict)

        # check configuration for multiposition settings
        self.is_multiposition_val.set(self.microscope_state_dict["is_multiposition"])
        self.toggle_multiposition()

        # validate
        self.view.stack_timepoint_frame.stack_pause_spinbox.validate()
        self.view.stack_timepoint_frame.exp_time_spinbox.validate()

        if self.microscope_state_dict["stack_cycling_mode"] not in [
            "per_z",
            "per_stack",
        ]:
            self.microscope_state_dict["stack_cycling_mode"] = "per_stack"
        self.stack_acq_vals["cycling"].set(
            "Per Z"
            if self.microscope_state_dict["stack_cycling_mode"] == "per_z"
            else "Per Stack"
        )
        if self.microscope_state_dict["conpro_cycling_mode"] not in [
            "per_plane",
            "per_stack",
        ]:
            self.microscope_state_dict["conpro_cycling_mode"] = "per_plane"
        self.conpro_acq_vals["cycling"].set(
            "Per Plane"
            if self.microscope_state_dict["conpro_cycling_mode"] == "per_plane"
            else "Per Stack"
        )
        self.channel_setting_controller.populate_experiment_values(
            self.microscope_state_dict["channels"]
        )

        # after initialization
        self.in_initialization = False
        self.channel_setting_controller.in_initialization = False
        self.update_z_steps()

        self.show_verbose_info("Channels tab has been set new values")

    def set_spinbox_range_limits(self, settings):
        """This function will set the spinbox widget's values of from_, to, step

        Parameters
        ----------
        settings : dict
            dictionary of settings from configuration file

        Returns
        -------
        None

        Examples
        --------
        >>> self.set_spinbox_range_limits(settings)
        """
        temp_dict = {
            self.stack_acq_widgets["step_size"]: settings["stack_acquisition"][
                "step_size"
            ],
            self.stack_acq_widgets["start_position"]: settings["stack_acquisition"][
                "start_pos"
            ],
            self.stack_acq_widgets["end_position"]: settings["stack_acquisition"][
                "end_pos"
            ],
            self.view.stack_timepoint_frame.stack_pause_spinbox: settings["timepoint"][
                "stack_pause"
            ],
            self.view.stack_timepoint_frame.exp_time_spinbox: settings["timepoint"][
                "timepoints"
            ],
        }
        for idx, widget in enumerate(temp_dict):
            # Hacky Solution until stack time points are converted to LabelInput
            if idx < 3:
                widget.widget.configure(from_=temp_dict[widget]["min"])
                widget.widget.configure(to=temp_dict[widget]["max"])
                widget.widget.configure(increment=temp_dict[widget]["step"])
            else:
                widget.configure(from_=temp_dict[widget]["min"])
                widget.configure(to=temp_dict[widget]["max"])
                widget.configure(increment=temp_dict[widget]["step"])

        # channels setting
        self.channel_setting_controller.set_spinbox_range_limits(settings["channels"])

    def set_mode(self, mode):
        """Change acquisition mode.

        Parameters
        ----------
        mode : str
            acquisition mode

        Returns
        -------
        None

        Examples
        --------
        >>> self.set_mode(mode)
        """
        self.mode = mode
        self.channel_setting_controller.set_mode(mode)

        state = "normal" if mode == "stop" else "disabled"
        for key, widget in self.stack_acq_widgets.items():
            widget.widget["state"] = state
        self.view.stack_timepoint_frame.save_check["state"] = state
        self.view.stack_timepoint_frame.stack_pause_spinbox["state"] = state
        self.view.stack_timepoint_frame.exp_time_spinbox["state"] = state
        self.show_verbose_info("acquisition mode has been changed to", mode)

    def update_z_steps(self, *args):
        """Recalculates the number of slices that will be acquired in a z-stack.

        Requires GUI to have start position, end position, or step size changed.
        Sets the number of slices in the model and the GUI.
        Sends the current values to central/parent controller

        Parameters
        ----------
        args : dict
            Values is a dict as follows {'step_size':  'start_position': ,
                                         'end_position': ,'number_z_steps'}

        Returns
        -------
        None

        Examples
        --------
        >>> self.update_z_steps()
        """

        # won't do any calculation when initialization
        if self.in_initialization:
            return

        # Get the current stage position, and update the GUI.
        self.parent_controller.model.run_command("update_stage")

        # Calculate the number of slices and set GUI
        try:
            # validate the spinbox's value
            start_position = float(self.stack_acq_vals["start_position"].get())
            end_position = float(self.stack_acq_vals["end_position"].get())
            step_size = float(self.stack_acq_vals["step_size"].get())
            if step_size < 0.001:
                self.stack_acq_vals["number_z_steps"].set(0)
                self.stack_acq_vals["abs_z_start"].set(0)
                self.stack_acq_vals["abs_z_end"].set(0)
                return
        except tk._tkinter.TclError:
            self.stack_acq_vals["number_z_steps"].set(0)
            self.stack_acq_vals["abs_z_start"].set(0)
            self.stack_acq_vals["abs_z_end"].set(0)
            return
        except (KeyError, AttributeError):
            logger.error("Error caught: updating z_steps")
            return

        # if step_size < 0.001:
        #     step_size = 0.001
        #     self.stack_acq_vals['step_size'].set(step_size)

        number_z_steps = int(
            np.ceil(np.abs((end_position - start_position) / step_size))
        )
        self.stack_acq_vals["number_z_steps"].set(number_z_steps)

        # Shift the start/stop positions by the relative position
        flip_flags = self.parent_controller.configuration_controller.stage_flip_flags
        if flip_flags["z"]:
            self.stack_acq_vals["abs_z_start"].set(self.z_origin + end_position)
            self.stack_acq_vals["abs_z_end"].set(self.z_origin + start_position)
        else:
            self.stack_acq_vals["abs_z_start"].set(self.z_origin + start_position)
            self.stack_acq_vals["abs_z_end"].set(self.z_origin + end_position)

        # update experiment MicroscopeState dict
        self.microscope_state_dict["start_position"] = start_position
        self.microscope_state_dict["end_position"] = end_position
        self.microscope_state_dict["step_size"] = step_size * (
            -1 if flip_flags["z"] else 1
        )
        self.microscope_state_dict["number_z_steps"] = number_z_steps
        self.microscope_state_dict["abs_z_start"] = self.stack_acq_vals[
            "abs_z_start"
        ].get()
        self.microscope_state_dict["abs_z_end"] = self.stack_acq_vals["abs_z_end"].get()

        try:
            self.microscope_state_dict["start_focus"] = self.stack_acq_vals[
                "start_focus"
            ].get()
<<<<<<< HEAD
        except:  # noqa
=======
        except tk._tkinter.TclError:
>>>>>>> 9e978d0b
            self.microscope_state_dict["start_focus"] = 0
        try:
            self.microscope_state_dict["end_focus"] = self.stack_acq_vals["end_focus"].get()
        except tk._tkinter.TclError:
            self.microscope_state_dict["end_focus"] = 0
        self.microscope_state_dict["stack_z_origin"] = self.z_origin
        self.microscope_state_dict["stack_focus_origin"] = self.focus_origin

        self.update_timepoint_setting()
        self.show_verbose_info(
            "stack acquisition settings on channels tab have been changed and "
            "recalculated"
        )

    def update_start_position(self, *args):
        """Get new z starting position from current stage parameters.

        Parameters
        ----------
        args : dict
            Values is a dict as follows {'start_position': , 'abs_z_start': ,
            'stack_z_origin': }

        Returns
        -------
        None

        Examples
        --------
        >>> self.update_start_position()
        """

        # We have a new origin
        self.z_origin = self.parent_controller.configuration["experiment"][
            "StageParameters"
        ]["z"]
        self.focus_origin = self.parent_controller.configuration["experiment"][
            "StageParameters"
        ]["f"]

        flip_flags = self.parent_controller.configuration_controller.stage_flip_flags
        if flip_flags["z"]:
            self.stack_acq_vals["end_position"].set(0)
            self.stack_acq_vals["end_focus"].set(0)
        else:
            self.stack_acq_vals["start_position"].set(0)
            self.stack_acq_vals["start_focus"].set(0)

        # Propagate parameter changes to the GUI
        self.update_z_steps()

    def update_end_position(self, *args):
        """Get new z ending position from current stage parameters

        Parameters
        ----------
        args : dict
            Values is a dict as follows {'end_position': , 'abs_z_end': ,
            'stack_z_origin': }

        Returns
        -------
        None

        Examples
        --------
        >>> self.update_end_position()
        """
        # Grab current values
        z_end = self.parent_controller.configuration["experiment"]["StageParameters"][
            "z"
        ]
        focus_end = self.parent_controller.configuration["experiment"][
            "StageParameters"
        ]["f"]

        z_start = self.z_origin
        focus_start = self.focus_origin

        if z_end < z_start:
            # Sort so we are always going low to high
            z_start, z_end = z_end, z_start
            focus_start, focus_end = focus_end, focus_start

        # set origin to be in the middle of start and end
        self.z_origin = (z_start + z_end) / 2
        self.focus_origin = (focus_start + focus_end) / 2

        # Propagate parameter changes to the GUI
        flip_flags = self.parent_controller.configuration_controller.stage_flip_flags
        start_pos = z_start - self.z_origin
        end_pos = z_end - self.z_origin
        start_focus = focus_start - self.focus_origin
        end_focus = focus_end - self.focus_origin
        if flip_flags["z"]:
            start_pos, end_pos = end_pos, start_pos
            start_focus, end_focus = end_focus, start_focus
        self.stack_acq_vals["start_position"].set(start_pos)
        self.stack_acq_vals["start_focus"].set(start_focus)
        self.stack_acq_vals["end_position"].set(end_pos)
        self.stack_acq_vals["end_focus"].set(end_focus)
        self.update_z_steps()

    def update_cycling_setting(self, *args):
        """Update the cycling settings in the model and the GUI.

        You can collect different channels in different formats.
        In the perZ format: Slice 0/Ch0, Slice0/Ch1, Slice1/Ch0, Slice1/Ch1, etc
        in the perStack format: Slice 0/Ch0, Slice1/Ch0... SliceN/Ch0.  Then it repeats
        with Ch1

        Parameters
        ----------
        args : dict
            Values is a dict as follows {'cycling_setting': , 'cycling_setting': ,
                                         'stack_z_origin': }

        Returns
        -------
        None

        Examples
        --------
        >>> self.update_cycling_setting()
        """
        # won't do any calculation when initializing
        if self.in_initialization:
            return
        # update experiment MicroscopeState dict
        self.microscope_state_dict["stack_cycling_mode"] = (
            "per_stack"
            if self.stack_acq_vals["cycling"].get() == "Per Stack"
            else "per_z"
        )
        self.microscope_state_dict["conpro_cycling_mode"] = (
            "per_stack"
            if self.conpro_acq_vals["cycling"].get() == "Per Stack"
            else "per_plane"
        )

        # recalculate time point settings
        self.update_timepoint_setting()

        self.show_verbose_info("Cycling setting on channels tab has been changed")

    def update_save_setting(self, *args):
        """Tell the centrol/parent controller 'save_data' is selected.

        Does not do any calculation when initializing the software.

        Parameters
        ----------
        args : dict
            Values is a dict as follows {'save_data': , 'save_data': ,
                                         'stack_z_origin': }

        Returns
        -------
        None

        Examples
        --------
        >>> self.update_save_setting()
        """

        if self.in_initialization:
            return
        self.is_save = self.timepoint_vals["is_save"].get()
        # update experiment MicroscopeState dict
        self.microscope_state_dict["is_save"] = self.is_save
        self.parent_controller.execute("set_save", self.is_save)
        self.show_verbose_info("Save data option has been changed to", self.is_save)

    def update_timepoint_setting(self, call_parent=False):
        """Automatically calculates the stack acquisition time based on the number of
        time points, channels, and exposure time.

        TODO: Add necessary computation for 'Stack Acq.Time', 'Timepoint Interval',
        'Experiment Duration'?

        Does not do any calculation when initializing the software.
        Order of priority for perStack: timepoints > positions > channels > z-steps
                                        > delay
        ORder of priority for perZ: timepoints > positions > z-steps > delays > channels

        Parameters
        ----------
        call_parent : bool
            Tell parent controller that time point setting has changed.

        Returns
        -------
        None

        Examples
        --------
        >>> self.update_timepoint_setting()
        """

        if self.in_initialization:
            return
        channel_settings = self.microscope_state_dict["channels"]
        number_of_positions = (
            self.parent_controller.multiposition_tab_controller.get_position_num()
            if self.is_multiposition
            else 1
        )
        channel_exposure_time = []
        # validate the spinbox's value
        try:
            number_of_timepoints = int(float(self.timepoint_vals["timepoints"].get()))
            number_of_slices = int(self.stack_acq_vals["number_z_steps"].get())
            for channel_id in channel_settings.keys():
                channel = channel_settings[channel_id]
                if channel["is_selected"]:
                    channel_exposure_time.append(float(channel["camera_exposure_time"]))
            if len(channel_exposure_time) == 0:
                return
        except (tk._tkinter.TclError, ValueError):
            self.timepoint_vals["experiment_duration"].set("0")
            self.timepoint_vals["stack_acq_time"].set("0")
            return
        except (KeyError, AttributeError):
            logger.error("Error caught: updating timepoint setting")
            return

        perStack = self.stack_acq_vals["cycling"].get() == "Per Stack"

        # Initialize variable to keep track of how long the entire experiment will take.
        # Includes time, positions, channels...
        experiment_duration = 0

        # Initialize variable to calculate how long it takes to acquire a single volume
        # for all of the channels. Only calculate once at the beginning.
        stack_acquisition_duration = 0

        for position_idx in range(number_of_positions):
            # For multiple positions, need to account for the time necessary to move
            # the stages that distance. In theory, these positions would be
            # populated in that 'pandastable' or some other data structure.

            # Determine the largest distance to travel between positions.  Assume
            # all axes move the same velocity This assumes that we are in a
            # multi-position mode. Not yet implemented.
            # x1, y1, z1, theta1, f1, = position_start.values()
            # x2, y2, z1, theta2, f1 = position_end.values()
            # distance = [x2-x1, y2-y1, z2-z1, theta2-theta1, f2-f1]
            # max_distance_idx = np.argmax(distance)
            # Now if we are going to do this properly, we would need to do this for
            # all of the positions so that we can calculate the total experiment
            # time. Probably assemble a matrix of all the positions and then do
            # the calculations.

            stage_delay = 0  # distance[max_distance_idx]/self.stage_velocity
            # TODO False value.

            # If we were actually acquiring the data, we would call the function to
            # move the stage here.
            experiment_duration = experiment_duration + stage_delay

            for channel_idx in range(len(channel_exposure_time)):
                if perStack:
                    # In the perStack mode, we only need to account for the time
                    # necessary for the filter wheel to change between each
                    # image stack.
                    if channel_idx == 0 and position_idx == 0:
                        stack_acquisition_duration += (
                            channel_exposure_time[channel_idx] / 1000 * number_of_slices
                        )
                else:
                    if position_idx == 0:
                        stack_acquisition_duration += (
                            channel_exposure_time[channel_idx] / 1000 * number_of_slices
                        )

                experiment_duration += (
                    channel_exposure_time[channel_idx] / 1000 * number_of_slices
                )

            try:
                stack_pause = float(self.timepoint_vals["stack_pause"].get())
            except ValueError:
                stack_pause = 0
            experiment_duration = experiment_duration + stack_pause
        experiment_duration *= number_of_timepoints

        # Change the filter wheel here before the start of the acquisition.
        if len(channel_exposure_time) > 1:
            filter_wheel_change_times = number_of_timepoints * (
                1 if perStack else number_of_slices
            )
            experiment_duration += self.filter_wheel_delay * filter_wheel_change_times
        else:
            experiment_duration += self.filter_wheel_delay
        self.timepoint_vals["experiment_duration"].set(
            str(datetime.timedelta(seconds=experiment_duration))
        )
        self.timepoint_vals["stack_acq_time"].set(
            str(datetime.timedelta(seconds=stack_acquisition_duration))
        )

        # update experiment MicroscopeState dict
        self.microscope_state_dict["timepoints"] = number_of_timepoints
        self.microscope_state_dict["stack_pause"] = self.timepoint_vals[
            "stack_pause"
        ].get()
        # self.microscope_state_dict['timepoint_interval']
        self.microscope_state_dict["stack_acq_time"] = stack_acquisition_duration
        self.microscope_state_dict["experiment_duration"] = experiment_duration

        self.show_verbose_info(
            "timepoint settings on channels tab have been changed and recalculated"
        )

    def toggle_multiposition(self):
        """Toggle Multi-position Acquisition.

        Recalculates the experiment duration.

        Parameters
        ----------
        None

        Returns
        -------
        None

        Examples
        --------
        >>> self.toggle_multiposition()
        """
        self.is_multiposition = self.is_multiposition_val.get()
        self.microscope_state_dict["is_multiposition"] = self.is_multiposition
        self.update_timepoint_setting()
        self.show_verbose_info("Multi-position:", self.is_multiposition)

    def launch_waveform_parameters(self):
        """Launches waveform parameters popup."""
        self.parent_controller.menu_controller.popup_waveform_setting()

    def launch_autofocus_settings(self):
        """Launches autofocus settings popup."""
        self.parent_controller.menu_controller.popup_autofocus_setting()

    def launch_tiling_wizard(self):
        """Launches tiling wizard popup.

        Will only launch when button in GUI is pressed, and will not duplicate.
        Pressing button again brings popup to top

        Parameters
        ----------
        None

        Returns
        -------
        None

        Examples
        --------
        >>> self.launch_tiling_wizard()
        """

        if hasattr(self, "tiling_wizard_controller"):
            self.tiling_wizard_controller.showup()
            return
        tiling_wizard = TilingWizardPopup(self.view)
        self.tiling_wizard_controller = TilingWizardController(tiling_wizard, self)

    def set_info(self, vals, values):
        """Set values to a list of variables.

        Parameters
        ----------
        vals : list
            List of variables to set.
        values : list
            List of values to set to variables.

        Returns
        -------
        None

        Examples
        --------
        >>> self.set_info([self.timepoint_vals['timepoint_interval'],
                           self.timepoint_vals['stack_pause']], [1, 1])
        """
        for name in values.keys():
            if name in vals:
                vals[name].set(values[name])

    def execute(self, command, *args):
        """Execute Command in the parent controller.

        Parameters
        ----------
        command : str
            recalculate_timepoint, channel, move_stage_and_update_info,
            get_stage_position
        args : list
            List of arguments to pass to the command.

        Returns
        -------
        command : object
            Returns parent_controller.execute(command) if command = 'get_stage_position'

        Examples
        --------
        >>> self.execute('recalculate_timepoint')
        """
        if command == "recalculate_timepoint":
            # update selected channels num
            self.microscope_state_dict["selected_channels"] = reduce(
                lambda count, channel: count + (channel["is_selected"] is True),
                self.microscope_state_dict["channels"].values(),
                0,
            )
            self.update_timepoint_setting()
            # update framerate info in camera setting tab
            exposure_time = max(
                map(
                    lambda channel: float(channel["camera_exposure_time"])
                    if channel["is_selected"]
                    else 0,
                    self.microscope_state_dict["channels"].values(),
                )
            )
            self.parent_controller.camera_setting_controller.update_exposure_time(
                exposure_time
            )
        elif (command == "channel") or (command == "update_setting"):
            self.view.after(
                1000, lambda: self.parent_controller.execute(command, *args)
            )

        self.show_verbose_info("Received command from child", command, args)<|MERGE_RESOLUTION|>--- conflicted
+++ resolved
@@ -117,14 +117,10 @@
         self.stack_acq_vals["step_size"].trace_add("write", self.update_z_steps)
         self.stack_acq_vals["start_position"].trace_add("write", self.update_z_steps)
         self.stack_acq_vals["end_position"].trace_add("write", self.update_z_steps)
-<<<<<<< HEAD
-        self.stack_acq_vals["start_focus"].trace_add("write", self.update_z_steps)
         self.stack_acq_vals["end_focus"].trace_add("write", self.update_z_steps)
-=======
         self.stack_acq_vals["start_focus"].trace_add(
             "write", self.update_z_steps
         )  # TODO: could be remove later
->>>>>>> 9e978d0b
         self.stack_acq_buttons["set_start"].configure(
             command=self.update_start_position
         )
@@ -541,14 +537,13 @@
             self.microscope_state_dict["start_focus"] = self.stack_acq_vals[
                 "start_focus"
             ].get()
-<<<<<<< HEAD
-        except:  # noqa
-=======
         except tk._tkinter.TclError:
->>>>>>> 9e978d0b
             self.microscope_state_dict["start_focus"] = 0
+
         try:
-            self.microscope_state_dict["end_focus"] = self.stack_acq_vals["end_focus"].get()
+            self.microscope_state_dict["end_focus"] = self.stack_acq_vals[
+                "end_focus"
+            ].get()
         except tk._tkinter.TclError:
             self.microscope_state_dict["end_focus"] = 0
         self.microscope_state_dict["stack_z_origin"] = self.z_origin
