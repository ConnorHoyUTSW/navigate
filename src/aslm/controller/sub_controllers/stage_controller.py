# Copyright (c) 2021-2022  The University of Texas Southwestern Medical Center.
# All rights reserved.

# Redistribution and use in source and binary forms, with or without
# modification, are permitted for academic and research use only (subject to the
# limitations in the disclaimer below) provided that the following conditions are met:

#      * Redistributions of source code must retain the above copyright notice,
#      this list of conditions and the following disclaimer.

#      * Redistributions in binary form must reproduce the above copyright
#      notice, this list of conditions and the following disclaimer in the
#      documentation and/or other materials provided with the distribution.

#      * Neither the name of the copyright holders nor the names of its
#      contributors may be used to endorse or promote products derived from this
#      software without specific prior written permission.

# NO EXPRESS OR IMPLIED LICENSES TO ANY PARTY'S PATENT RIGHTS ARE GRANTED BY
# THIS LICENSE. THIS SOFTWARE IS PROVIDED BY THE COPYRIGHT HOLDERS AND
# CONTRIBUTORS "AS IS" AND ANY EXPRESS OR IMPLIED WARRANTIES, INCLUDING, BUT NOT
# LIMITED TO, THE IMPLIED WARRANTIES OF MERCHANTABILITY AND FITNESS FOR A
# PARTICULAR PURPOSE ARE DISCLAIMED. IN NO EVENT SHALL THE COPYRIGHT HOLDER OR
# CONTRIBUTORS BE LIABLE FOR ANY DIRECT, INDIRECT, INCIDENTAL, SPECIAL,
# EXEMPLARY, OR CONSEQUENTIAL DAMAGES (INCLUDING, BUT NOT LIMITED TO,
# PROCUREMENT OF SUBSTITUTE GOODS OR SERVICES; LOSS OF USE, DATA, OR PROFITS; OR
# BUSINESS INTERRUPTION) HOWEVER CAUSED AND ON ANY THEORY OF LIABILITY, WHETHER
# IN CONTRACT, STRICT LIABILITY, OR TORT (INCLUDING NEGLIGENCE OR OTHERWISE)
# ARISING IN ANY WAY OUT OF THE USE OF THIS SOFTWARE, EVEN IF ADVISED OF THE
# POSSIBILITY OF SUCH DAMAGE.
#
import tkinter as tk


from aslm.controller.sub_controllers.gui_controller import GUIController
import logging

# Logger Setup
p = __name__.split(".")[1]
logger = logging.getLogger(p)


class StageController(GUIController):
    """StageController

    This class is the controller for the stage GUI. It handles the stage movement
    and the stage limits. It also handles the stage movement buttons and the
    stage movement limits.

    Parameters
    ----------
    view : aslm.view.stage_view.StageView
        The stage view
    main_view : tkinter.Tk
        The main view of the microscope
    canvas : tkinter.Canvas
        The canvas of the microscope
    parent_controller : aslm.controller.microscope_controller.MicroscopeController
        The parent controller of the stage controller

    Attributes
    ----------
    main_view : tkinter.Tk
        The main view of the microscope
    canvas : tkinter.Canvas
        The canvas of the microscope
    stage_setting_dict : dict
        The stage settings dictionary
    event_id : dict
        The event id dictionary
    position_min : dict
        The minimum position dictionary
    position_max : dict
        The maximum position dictionary
    widget_vals : dict
        The widget values dictionary
    position_callback_traces : dict
        The position callback traces dictionary
    position_callbacks_bound : bool
        The position callbacks bound boolean
    joystick_is_on : bool
        The joystick on/off boolean
    joystick_axes : list
        The joystick axes
    stage_limits: bool
        The flag to turn on/off stage position limits
    flip_flags: dict
        A flag dictionary to indicate whether an axis is flipped

    Methods
    -------
    bind_position_callbacks()
        Bind the position callbacks
    down_btn_handler(axis)
        The down button handler
    get_position()
        Get the position
    initialize()
        Initialize the stage limits of steps and positions
    populate_experiment_values()
        Populate the experiment values
    position_callback(axis, position)
        The position callback
    set_position(position)
        Set the position
    set_position_silent(position)
        Set the position silently
    stage_key_press(event)
        The stage key press
    stop_button_handler()
        The stop button handler
    joystick_button_handler()
        The enable/disable joystick button
    unbind_position_callbacks()
        Unbind the position callbacks
    up_btn_handler(axis)
        The up button handler
    xy_zero_btn_handler()
        The xy zero button handler
    zero_btn_handler(axis)
        The zero button handler
    """

    def __init__(self, view, main_view, canvas, parent_controller):
        super().__init__(view, parent_controller)

        self.default_microscope = (
            f"{self.parent_controller.configuration_controller.microscope_name}"
        )
        self.joystick_is_on = False
        self.joystick_axes = self.parent_controller.configuration["configuration"][
            "microscopes"
        ][self.default_microscope]["stage"].get("joystick_axes", [])

        self.main_view = main_view
        self.canvas = canvas

        self.stage_setting_dict = self.parent_controller.configuration["experiment"][
            "StageParameters"
        ]

        self.event_id = {"x": None, "y": None, "z": None, "theta": None, "f": None}

        # stage movement limits
        self.position_min = {}
        self.position_max = {}

        # variables
        self.widget_vals = self.view.get_variables()

        # gui event bind
        buttons = self.view.get_buttons()
        for k in buttons:
            if k[:2] == "up":
                buttons[k].configure(command=self.up_btn_handler(k[3:-4]))
            elif k[:4] == "down":
                buttons[k].configure(command=self.down_btn_handler(k[5:-4]))
            elif k[5:-4] == "xy":
                buttons[k].configure(command=self.xy_zero_btn_handler())
            elif k.startswith("zero"):
                buttons[k].configure(command=self.zero_btn_handler(k[5:-4]))

        for k in ["xy", "z", "f", "theta"]:
            self.widget_vals[k + "_step"].trace_add(
                "write", self.update_step_size_handler(k)
            )

        buttons["stop"].configure(command=self.stop_button_handler)
        buttons["joystick"].configure(command=self.joystick_button_handler)
        self.position_callback_traces = {}
        self.position_callbacks_bound = False
        self.bind_position_callbacks()
        self.stage_limits = True
        self.flip_flags = None
        self.initialize()

   
    def initialize(self):
        """Initialize the Stage limits of steps and positions

        Returns
        -------
        None

        """
        config = self.parent_controller.configuration_controller
        self.position_min = config.get_stage_position_limits("_min")
        self.position_max = config.get_stage_position_limits("_max")

        widgets = self.view.get_widgets()
        step_dict = self.stage_setting_dict[config.microscope_name]
        for axis in ["x", "y", "z", "theta", "f"]:
            widgets[axis].widget.min = self.position_min[axis]
            widgets[axis].widget.max = self.position_max[axis]
            if axis == "x" or axis == "y":
                step_axis = "xy"
            else:
                step_axis = axis
            # the minimum step should be non-zero and non-negative.
            widgets[step_axis + "_step"].widget.configure(from_=1)
            widgets[step_axis + "_step"].widget.configure(to=self.position_max[axis])
            step_increment = step_dict[step_axis + "_step"] // 10
            if step_increment == 0:
                step_increment = 1
            widgets[step_axis + "_step"].widget.configure(increment=step_increment)
<<<<<<< HEAD
            widgets[step_axis + "_step"].set(step_dict[axis])
            
=======
            widgets[step_axis + "_step"].set(step_dict[step_axis + "_step"])

>>>>>>> a461d17e
        # Joystick
        microscope_name = config.microscope_name

        self.new_joystick_axes = self.parent_controller.configuration["configuration"][
            "microscopes"
        ][f"{microscope_name}"]["stage"].get("joystick_axes", [])

        if self.view.stop_frame.joystick_btn.winfo_ismapped():
            if self.new_joystick_axes is None or list(self.new_joystick_axes) == []:
                self.view.stop_frame.joystick_btn.grid_forget()
            else:
                self.view.stop_frame.joystick_btn.grid()
        else:
            if (
                self.new_joystick_axes is not None
                and list(self.new_joystick_axes) != []
            ):
                self.view.stop_frame.joystick_btn.grid()
            else:
                self.view.stop_frame.joystick_btn.grid_forget()

        if list(self.joystick_axes) != list(self.new_joystick_axes):
            self.force_enable_all_axes()
            self.joystick_is_on = False
            self.new_joystick_axes

        self.joystick_axes = self.new_joystick_axes
<<<<<<< HEAD
   
    def stage_key_press(self, event):
        """The stage key press
=======
        self.flip_flags = config.stage_flip_flags
>>>>>>> a461d17e

        Parameters
        ----------
        event : tkinter.Event
            The tkinter event

        Returns
        -------
        None
        """
        if event.state != 0:
            return
        char = event.char.lower()
        current_position = {}
        current_position = self.get_position()
        if current_position is None:
             return
       
        xy_increment = self.widget_vals["xy_step"].get()
        
        #for axis in ["x", "y", "z", "theta", "f"]:
        #    current_position[axis] = self.widget_vals[axis].get() 
        
        config = self.parent_controller.configuration_controller
        self.position_min = config.get_stage_position_limits("_min")
        self.position_max = config.get_stage_position_limits("_max")

        self.position_min_x = self.position_min['x']
        self.position_max_x = self.position_max['x']
        self.position_min_y = self.position_min['y']
        self.position_max_y = self.position_max['y']
        
        
        if self.stage_limits is True:
                if current_position["y"] + xy_increment <= self.position_max['y'] and current_position['y'] - xy_increment >= self.position_min['y']:
                        if char == "w":
                            current_position["y"] += xy_increment
                        elif char == "s":
                            current_position["y"] -= xy_increment
                        #print("inside stage bounds y")
                elif current_position['y'] + xy_increment > self.position_max_y:
                        if char == "w":
                            current_position['y'] = self.position_max_y
                        elif char == "s":
                            current_position["y"] -= xy_increment
                            #print('Upper Y Stage Limit keystroke')
                elif current_position['y'] - xy_increment < self.position_min_y:
                        if char == "w":
                            current_position["y"] += xy_increment
                        elif char == "s":
                            current_position['y'] = self.position_min_y
                        #print('Lower Y Stage Limit keystroke')
                    
        if self.stage_limits is True:
                if current_position["x"] + xy_increment <= self.position_max['x'] and current_position['x'] - xy_increment >= self.position_min['x']:
                        if char == "a":
                            current_position["x"] -= xy_increment
                        elif char == "d":
                            current_position["x"] += xy_increment
                        #print("inside stage bounds x")
                elif current_position['x'] + xy_increment > self.position_max_x:
                    #print('Upper X Stage Limit keystroke')
                    if char == "a":
                            current_position["x"] -= xy_increment
                    elif char == "d":
                           current_position['x'] = self.position_max_x 
                
                elif current_position['x'] - xy_increment < self.position_min_x:
                    if char == "a":
                            current_position['x'] = self.position_min_x
                    elif char == "d":
                            current_position["x"] += xy_increment
                    #print('Lower X Stage Limit keystroke')
                    
        if self.stage_limits is False:
                if char == "w":
                    current_position["y"] += xy_increment
                elif char == "a":
                    current_position["x"] -= xy_increment
                elif char == "s":
                    current_position["y"] -= xy_increment
                elif char == "d":
                    current_position["x"] += xy_increment
                print("STAGE LIMITS OFF")
        self.set_position(current_position)
        
    def bind_position_callbacks(self):
        """Binds position_callback() to each axis, records the trace name so we can
        unbind later.

        Parameters
        ----------
        None

        Returns
        -------
        None
        """
        if not self.position_callbacks_bound:
            for axis in ["x", "y", "z", "theta", "f"]:
                # add event bind to position entry variables
                cbname = self.widget_vals[axis].trace_add(
                    "write", self.position_callback(axis)
                )
                self.position_callback_traces[axis] = cbname
            self.position_callbacks_bound = True

    def unbind_position_callbacks(self):
        """Unbinds position callbacks.

        Parameters
        ----------
        None

        Returns
        -------
        None
        """
        if self.position_callbacks_bound:
            for axis, cbname in self.position_callback_traces.items():
                self.widget_vals[axis].trace_remove("write", cbname)
            self.position_callbacks_bound = False

    def populate_experiment_values(self):
        """This function set all the position and step values

        Parameters
        ----------
        None

        Returns
        -------
        None
        """
        self.stage_setting_dict = self.parent_controller.configuration["experiment"][
            "StageParameters"
        ]
        widgets = self.view.get_widgets()
        for k in widgets:
            self.widget_vals[k].set(self.stage_setting_dict.get(k, 0))
            widgets[k].widget.trigger_focusout_validation()

    def set_position(self, position):
        """This function is to populate(set) position in the View

        Parameters
        ----------
        position : dict
            {'x': value, 'y': value, 'z': value, 'theta': value, 'f': value}

        Returns
        -------
        None
        """
        widgets = self.view.get_widgets()
        for axis in ["x", "y", "z", "theta", "f"]:
            self.widget_vals[axis].set(position.get(axis, 0))
            # validate position value if set through variable
            if self.stage_limits:
                widgets[axis].widget.trigger_focusout_validation()
            self.stage_setting_dict[axis] = position.get(axis, 0)
        self.show_verbose_info("Set stage position")

    def set_position_silent(self, position):
        """This function is to populate(set) position in the View without a trace.

        Parameters
        ----------
        position : dict
            {'x': value, 'y': value, 'z': value, 'theta': value, 'f': value}

        Returns
        -------
        None
        """
        self.unbind_position_callbacks()

        self.set_position(position)

        self.bind_position_callbacks()

    def get_position(self):
        """This function returns current position from the view.

        Parameters
        ----------
        None

        Returns
        -------
        position : dict
            Dictionary of x, y, z, theta, and f values.

        """
        position = {}
        try:
            for axis in ["x", "y", "z", "theta", "f"]:
                position[axis] = self.widget_vals[axis].get()
                if self.stage_limits is True:
                    if (
                        position[axis] < self.position_min[axis]
                        or position[axis] > self.position_max[axis]
                    ):
                        return None
        except tk.TclError:
            # Tkinter will raise error when the variable is DoubleVar and the value
            # is empty
            return None
        return position

    def down_btn_handler(self, axis):
        """This function generates command functions according to the desired axis
        to move.

        Parameters
        ----------
        axis : str
            Should be one of 'x', 'y', 'z', 'theta', 'f'
            position_axis += step_axis

        Returns
        -------
        handler : object
            Function for setting desired stage positions in the View.
        """
        position_val = self.widget_vals[axis]
        if axis == "x" or axis == "y":
            step_val = self.widget_vals["xy_step"]
        else:
            step_val = self.widget_vals[axis + "_step"]

        def handler():
            stage_direction = -1 if self.flip_flags[axis] else 1
            try:
<<<<<<< HEAD
                temp = position_val.get() - step_val.get()
            except AttributeError:
=======
                temp = position_val.get() + step_val.get() * stage_direction
            except tk._tkinter.TclError:
>>>>>>> a461d17e
                return
            if self.stage_limits is True:
                if temp < self.position_min[axis]:
                    temp = self.position_min[axis]
                elif temp > self.position_max[axis]:
                    temp = self.position_max[axis]
            # guarantee stage won't move out of limits
            if position_val.get() != temp:
                position_val.set(temp)

        return handler
    
    def up_btn_handler(self, axis):
        """This function generates command functions according to the desired axis
        to move.

        Parameters
        ----------
        axis : str
            Should be one of 'x', 'y', 'z', 'theta', 'f'
            position_axis += step_axis

        Returns
        -------
        handler : object
            Function for setting desired stage positions in the View.
        """
        position_val = self.widget_vals[axis]
        if axis == "x" or axis == "y":
            step_val = self.widget_vals["xy_step"]
        else:
            step_val = self.widget_vals[axis + "_step"]

        def handler():
            stage_direction = -1 if self.flip_flags[axis] else 1
            try:
<<<<<<< HEAD
                temp = position_val.get() + step_val.get()
            except AttributeError:
=======
                temp = position_val.get() - step_val.get() * stage_direction
            except tk._tkinter.TclError:
>>>>>>> a461d17e
                return
            if self.stage_limits is True:
                if temp > self.position_max[axis]:
                    #temp = position_val.get()
                    #temp = self.position_max[axis] + step_val.get()
                    temp = self.position_max[axis]

                    #print('Upper Stage Limit Up')
                elif temp < self.position_min[axis]:
                    #temp = position_val.get()
                    temp = self.position_min[axis]
                    #temp = self.position_min[axis] - step_val.get()
                    #print('Lower Stage Limit Up')
            # guarantee stage won't move out of limits
            if position_val.get() != temp:
                position_val.set(temp)

        return handler

    # def down_btn_handler(self, axis):
    #     """This function generates command functions according to the desired axis
    #     to move.

    #     Parameters
    #     ----------
   
    #     Returns
    #     -------
    #     handler : object
    #         Function for setting desired stage positions in the View.
    #     """
    #     position_val = self.widget_vals[axis]
    #     if axis == "x" or axis == "y":
    #         step_val = self.widget_vals["xy_step"]
    #     else:
    #         step_val = self.widget_vals[axis + "_step"]

    #     def handler():

    #         try:
    #             temp = position_val.get() - step_val.get()
    #         except AttributeError:
    #             return
    #         if self.stage_limits is True:
    #             if temp < self.position_min[axis]:
    #                 temp = self.position_min[axis]
    #                 #print('Lower Stage Limit down') 
    #             elif temp > self.position_max[axis]:
    #                 temp = self.position_max[axis] 
    #                 #print('Upper Stage Limit down') 
                
    #         # guarantee stage won't move out of limits
    #         if position_val.get() != temp:
    #             position_val.set(temp)

    #     return handler

    def zero_btn_handler(self, axis):
        """This function generates command functions according to the desired axis
        to move.

        Parameters
        ----------
        axis : str
            Should be one of 'z', 'theta', 'f'
            position_axis = 0

        Returns
        -------
        handler : object
            Function for setting desired stage positions in the View.
        """
        position_val = self.widget_vals[axis]

        def handler():
            position_val.set(0)

        return handler

    def xy_zero_btn_handler(self):
        """This function generates command functions to set xy position to zero

        Parameters
        ----------
        None

        Returns
        -------
        handler : object
            Function for setting desired stage positions in the View.
        """
        x_val = self.widget_vals["x"]
        y_val = self.widget_vals["y"]

        def handler():
            x_val.set(0)
            y_val.set(0)

        return handler

    def stop_button_handler(self, *args):
        """This function stops the stage after a 250 ms debouncing period of time.

        Parameters
        ----------
        None

        Returns
        -------
        None
        """
        self.view.after(250, lambda *args: self.parent_controller.execute("stop_stage"))

    def joystick_button_handler(self, event=None, *args):
        """Toggle the joystick operation mode.

        Parameters
        ----------
        event : tkinter.Event
            The tkinter event

        Returns
        -------
        None

        """
        if self.joystick_is_on:
            self.joystick_is_on = False
        else:
            self.joystick_is_on = True
        self.view.after(
            250, lambda *args: self.parent_controller.execute("joystick_toggle")
        )
        self.view.toggle_button_states(self.joystick_is_on, self.joystick_axes)

    def force_enable_all_axes(self, event=None, *args):
        """Enables all buttons and entries on the stage tab.

        Parameters
        ----------
        event : tkinter.Event
            The tkinter event (currently unused)

        Returns
        -------
        None

        """
        self.view.force_enable_all_axes()

    def position_callback(self, axis, *args, **kwargs):
        """Callback functions bind to position variables.

        Implements debounce functionality for user inputs (or click buttons) to reduce
        time costs of moving stage.

        Parameters
        ----------
        axis : str
            axis can be 'x', 'y', 'z', 'theta', 'f'
        kwargs : ...
            ...

        Returns
        -------
        handler : object
            Function for moving stage to the desired position with debounce
            functionality.

        """
        position_var = self.widget_vals[axis]
        temp = self.view.get_widgets()
        widget = temp[axis].widget

        def handler(*args):
            if self.event_id[axis]:
                self.view.after_cancel(self.event_id[axis])
            # if position is not a number, then do not move stage
            try:
                position = position_var.get()
                #print(position)
                if self.stage_limits:
                    widget.trigger_focusout_validation()
                    # if position is not inside limits do not move stage
                    if (
                        position < self.position_min[axis]
                        or position > self.position_max[axis]
                    ):
                        return
            except tk._tkinter.TclError:
                print("tk error")
                if self.event_id[axis]:
                    self.view.after_cancel(self.event_id[axis])
                return
            except AttributeError:
                print("attribute error")
                logger.error(f"Attribute Error Caught: trying to set position {axis}")
                return

            # update stage position
            self.stage_setting_dict[axis] = position
            # Debouncing wait duration - Duration of time to integrate the number of
            # clicks that a user provides. If 1000 ms, if user hits button 10x within
            # 1s, only moves to the final value.
            self.event_id[axis] = self.view.after(
                250,
                lambda *args: self.parent_controller.execute("stage", position, axis),
            )

            self.show_verbose_info("Stage position changed")

        return handler

    def update_step_size_handler(self, axis):
        """Callback functions bind to step size variables

        Parameters
        ----------
        axis : str
            axis can be 'xy', 'z', 'theta', 'f'

        Returns
        -------
        handler : object
            Function to update step size in experiment.yml.
        """

        def func(*args):
            microscope_name = self.parent_controller.configuration["experiment"][
                "MicroscopeState"
            ]["microscope_name"]
            try:
                step_size = int(self.widget_vals[axis + "_step"].get())
            except (ValueError, tk._tkinter.TclError):
                return
            self.stage_setting_dict[microscope_name][axis + "_step"] = step_size

        return func<|MERGE_RESOLUTION|>--- conflicted
+++ resolved
@@ -167,6 +167,15 @@
 
         buttons["stop"].configure(command=self.stop_button_handler)
         buttons["joystick"].configure(command=self.joystick_button_handler)
+
+        config = self.parent_controller.configuration_controller
+        self.position_min = config.get_stage_position_limits("_min")
+        self.position_max = config.get_stage_position_limits("_max")
+        self.position_min_x = self.position_min['x']
+        self.position_max_x = self.position_max['x']
+        self.position_min_y = self.position_min['y']
+        self.position_max_y = self.position_max['y']
+
         self.position_callback_traces = {}
         self.position_callbacks_bound = False
         self.bind_position_callbacks()
@@ -203,13 +212,8 @@
             if step_increment == 0:
                 step_increment = 1
             widgets[step_axis + "_step"].widget.configure(increment=step_increment)
-<<<<<<< HEAD
-            widgets[step_axis + "_step"].set(step_dict[axis])
-            
-=======
             widgets[step_axis + "_step"].set(step_dict[step_axis + "_step"])
 
->>>>>>> a461d17e
         # Joystick
         microscope_name = config.microscope_name
 
@@ -237,13 +241,10 @@
             self.new_joystick_axes
 
         self.joystick_axes = self.new_joystick_axes
-<<<<<<< HEAD
-   
+
     def stage_key_press(self, event):
         """The stage key press
-=======
         self.flip_flags = config.stage_flip_flags
->>>>>>> a461d17e
 
         Parameters
         ----------
@@ -264,60 +265,50 @@
        
         xy_increment = self.widget_vals["xy_step"].get()
         
-        #for axis in ["x", "y", "z", "theta", "f"]:
-        #    current_position[axis] = self.widget_vals[axis].get() 
-        
-        config = self.parent_controller.configuration_controller
-        self.position_min = config.get_stage_position_limits("_min")
-        self.position_max = config.get_stage_position_limits("_max")
-
-        self.position_min_x = self.position_min['x']
-        self.position_max_x = self.position_max['x']
-        self.position_min_y = self.position_min['y']
-        self.position_max_y = self.position_max['y']
-        
-        
         if self.stage_limits is True:
                 if current_position["y"] + xy_increment <= self.position_max['y'] and current_position['y'] - xy_increment >= self.position_min['y']:
+                        # Inside Stage Bounds Y
                         if char == "w":
                             current_position["y"] += xy_increment
                         elif char == "s":
                             current_position["y"] -= xy_increment
-                        #print("inside stage bounds y")
+
                 elif current_position['y'] + xy_increment > self.position_max_y:
+                        # Upper Y Stage Limit
                         if char == "w":
                             current_position['y'] = self.position_max_y
                         elif char == "s":
                             current_position["y"] -= xy_increment
-                            #print('Upper Y Stage Limit keystroke')
+
                 elif current_position['y'] - xy_increment < self.position_min_y:
+                        # Lower Y Stage Limit
                         if char == "w":
                             current_position["y"] += xy_increment
                         elif char == "s":
                             current_position['y'] = self.position_min_y
-                        #print('Lower Y Stage Limit keystroke')
-                    
+
         if self.stage_limits is True:
                 if current_position["x"] + xy_increment <= self.position_max['x'] and current_position['x'] - xy_increment >= self.position_min['x']:
+                        # Inside Stage Bounds X
                         if char == "a":
                             current_position["x"] -= xy_increment
                         elif char == "d":
                             current_position["x"] += xy_increment
-                        #print("inside stage bounds x")
+
                 elif current_position['x'] + xy_increment > self.position_max_x:
-                    #print('Upper X Stage Limit keystroke')
+                    # Upper X Stage Limit
                     if char == "a":
                             current_position["x"] -= xy_increment
                     elif char == "d":
                            current_position['x'] = self.position_max_x 
                 
                 elif current_position['x'] - xy_increment < self.position_min_x:
+                    # Lower X Stage Limit
                     if char == "a":
                             current_position['x'] = self.position_min_x
                     elif char == "d":
                             current_position["x"] += xy_increment
-                    #print('Lower X Stage Limit keystroke')
-                    
+
         if self.stage_limits is False:
                 if char == "w":
                     current_position["y"] += xy_increment
@@ -454,7 +445,7 @@
             return None
         return position
 
-    def down_btn_handler(self, axis):
+    def up_btn_handler(self, axis):
         """This function generates command functions according to the desired axis
         to move.
 
@@ -478,13 +469,46 @@
         def handler():
             stage_direction = -1 if self.flip_flags[axis] else 1
             try:
-<<<<<<< HEAD
-                temp = position_val.get() - step_val.get()
-            except AttributeError:
-=======
                 temp = position_val.get() + step_val.get() * stage_direction
             except tk._tkinter.TclError:
->>>>>>> a461d17e
+                return
+            if self.stage_limits is True:
+                if temp > self.position_max[axis]:
+                    temp = self.position_max[axis]
+                elif temp < self.position_min[axis]:
+                    temp = self.position_min[axis]
+            # guarantee stage won't move out of limits
+            if position_val.get() != temp:
+                position_val.set(temp)
+
+        return handler
+
+    def down_btn_handler(self, axis):
+        """This function generates command functions according to the desired axis
+        to move.
+
+        Parameters
+        ----------
+        axis : str
+            Should be one of 'x', 'y', 'z', 'theta', 'f'
+            position_axis += step_axis
+
+        Returns
+        -------
+        handler : object
+            Function for setting desired stage positions in the View.
+        """
+        position_val = self.widget_vals[axis]
+        if axis == "x" or axis == "y":
+            step_val = self.widget_vals["xy_step"]
+        else:
+            step_val = self.widget_vals[axis + "_step"]
+
+        def handler():
+            stage_direction = -1 if self.flip_flags[axis] else 1
+            try:
+                temp = position_val.get() - step_val.get() * stage_direction
+            except tk._tkinter.TclError:
                 return
             if self.stage_limits is True:
                 if temp < self.position_min[axis]:
@@ -496,94 +520,6 @@
                 position_val.set(temp)
 
         return handler
-    
-    def up_btn_handler(self, axis):
-        """This function generates command functions according to the desired axis
-        to move.
-
-        Parameters
-        ----------
-        axis : str
-            Should be one of 'x', 'y', 'z', 'theta', 'f'
-            position_axis += step_axis
-
-        Returns
-        -------
-        handler : object
-            Function for setting desired stage positions in the View.
-        """
-        position_val = self.widget_vals[axis]
-        if axis == "x" or axis == "y":
-            step_val = self.widget_vals["xy_step"]
-        else:
-            step_val = self.widget_vals[axis + "_step"]
-
-        def handler():
-            stage_direction = -1 if self.flip_flags[axis] else 1
-            try:
-<<<<<<< HEAD
-                temp = position_val.get() + step_val.get()
-            except AttributeError:
-=======
-                temp = position_val.get() - step_val.get() * stage_direction
-            except tk._tkinter.TclError:
->>>>>>> a461d17e
-                return
-            if self.stage_limits is True:
-                if temp > self.position_max[axis]:
-                    #temp = position_val.get()
-                    #temp = self.position_max[axis] + step_val.get()
-                    temp = self.position_max[axis]
-
-                    #print('Upper Stage Limit Up')
-                elif temp < self.position_min[axis]:
-                    #temp = position_val.get()
-                    temp = self.position_min[axis]
-                    #temp = self.position_min[axis] - step_val.get()
-                    #print('Lower Stage Limit Up')
-            # guarantee stage won't move out of limits
-            if position_val.get() != temp:
-                position_val.set(temp)
-
-        return handler
-
-    # def down_btn_handler(self, axis):
-    #     """This function generates command functions according to the desired axis
-    #     to move.
-
-    #     Parameters
-    #     ----------
-   
-    #     Returns
-    #     -------
-    #     handler : object
-    #         Function for setting desired stage positions in the View.
-    #     """
-    #     position_val = self.widget_vals[axis]
-    #     if axis == "x" or axis == "y":
-    #         step_val = self.widget_vals["xy_step"]
-    #     else:
-    #         step_val = self.widget_vals[axis + "_step"]
-
-    #     def handler():
-
-    #         try:
-    #             temp = position_val.get() - step_val.get()
-    #         except AttributeError:
-    #             return
-    #         if self.stage_limits is True:
-    #             if temp < self.position_min[axis]:
-    #                 temp = self.position_min[axis]
-    #                 #print('Lower Stage Limit down') 
-    #             elif temp > self.position_max[axis]:
-    #                 temp = self.position_max[axis] 
-    #                 #print('Upper Stage Limit down') 
-                
-    #         # guarantee stage won't move out of limits
-    #         if position_val.get() != temp:
-    #             position_val.set(temp)
-
-    #     return handler
 
     def zero_btn_handler(self, axis):
         """This function generates command functions according to the desired axis
