--- conflicted
+++ resolved
@@ -38,15 +38,7 @@
 
 
 class Stage_GUI_Controller(GUI_Controller):
-<<<<<<< HEAD
     def __init__(self, view, parent_view, canvas, parent_controller, verbose=False, configuration_controller=None):
-=======
-    def __init__(self,
-                 view,
-                 parent_controller,
-                 verbose=False,
-                 configuration_controller=None):
->>>>>>> 4bd42bd6
         super().__init__(view, parent_controller, verbose)
 
         self.event_id = {
@@ -86,15 +78,11 @@
                 buttons[k].configure(command=self.up_btn_handler(k[3:-4]))
             elif k[:4] == 'down':
                 buttons[k].configure(command=self.down_btn_handler(k[5:-4]))
-<<<<<<< HEAD
-            else:
-=======
             elif k[5:-4] == 'xy':
                 buttons[k].configure(
                     command=self.xy_zero_btn_handler()
                 )
             elif k.startswith('zero'):
->>>>>>> 4bd42bd6
                 buttons[k].configure(
                     command=self.zero_btn_handler(k[5:-4])
                 )
@@ -106,7 +94,6 @@
 
         if configuration_controller:
             self.initialize(configuration_controller)
-<<<<<<< HEAD
         self.count = 0
         self.mouse_scrolls = 0
         self.parent_view = parent_view
@@ -148,8 +135,6 @@
       elif char.lower() == "d":
           current_position['x'] += x_increment
       self.set_position(current_position)  
-=======
->>>>>>> 4bd42bd6
 
     def initialize(self, config):
         r"""Initialize the Stage limits of steps and positions
