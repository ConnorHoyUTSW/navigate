"""Copyright (c) 2021-2022  The University of Texas Southwestern Medical Center.
All rights reserved.

Redistribution and use in source and binary forms, with or without
modification, are permitted for academic and research use only (subject to the limitations in the disclaimer below)
provided that the following conditions are met:

     * Redistributions of source code must retain the above copyright notice,
     this list of conditions and the following disclaimer.

     * Redistributions in binary form must reproduce the above copyright
     notice, this list of conditions and the following disclaimer in the
     documentation and/or other materials provided with the distribution.

     * Neither the name of the copyright holders nor the names of its
     contributors may be used to endorse or promote products derived from this
     software without specific prior written permission.

NO EXPRESS OR IMPLIED LICENSES TO ANY PARTY'S PATENT RIGHTS ARE GRANTED BY
THIS LICENSE. THIS SOFTWARE IS PROVIDED BY THE COPYRIGHT HOLDERS AND
CONTRIBUTORS "AS IS" AND ANY EXPRESS OR IMPLIED WARRANTIES, INCLUDING, BUT NOT
LIMITED TO, THE IMPLIED WARRANTIES OF MERCHANTABILITY AND FITNESS FOR A
PARTICULAR PURPOSE ARE DISCLAIMED. IN NO EVENT SHALL THE COPYRIGHT HOLDER OR
CONTRIBUTORS BE LIABLE FOR ANY DIRECT, INDIRECT, INCIDENTAL, SPECIAL,
EXEMPLARY, OR CONSEQUENTIAL DAMAGES (INCLUDING, BUT NOT LIMITED TO,
PROCUREMENT OF SUBSTITUTE GOODS OR SERVICES; LOSS OF USE, DATA, OR PROFITS; OR
BUSINESS INTERRUPTION) HOWEVER CAUSED AND ON ANY THEORY OF LIABILITY, WHETHER
IN CONTRACT, STRICT LIABILITY, OR TORT (INCLUDING NEGLIGENCE OR OTHERWISE)
ARISING IN ANY WAY OUT OF THE USE OF THIS SOFTWARE, EVEN IF ADVISED OF THE
POSSIBILITY OF SUCH DAMAGE.
"""
from aslm.controller.sub_controllers.gui_controller import GUI_Controller
import logging

# Logger Setup
p = __name__.split(".")[1]
logger = logging.getLogger(p)


class Stage_GUI_Controller(GUI_Controller):
    def __init__(self, view, parent_view, canvas, parent_controller, verbose=False, configuration_controller=None):
        super().__init__(view, parent_controller, verbose)

        self.event_id = {
            'x': None,
            'y': None,
            'z': None,
            'theta': None,
            'f': None
        }

        # stage movement limits
        # TODO: Should not be hard coded.
        self.position_min = {
            'x': 0,
            'y': 0,
            'z': 0,
            'theta': 0,
            'f': 0
        }

        # TODO: Should not be hard coded.
        self.position_max = {
            'x': 10000,
            'y': 10000,
            'z': 10000,
            'theta': 10000,
            'f': 10000
        }
        # variables
        self.widget_vals = self.view.get_variables()
                #binding mouse wheel event on camera viewcanvas")
                
        # gui event bind
        buttons = self.view.get_buttons()
        for k in buttons:
            if k[:2] == 'up':
                buttons[k].configure(command=self.up_btn_handler(k[3:-4]))
            elif k[:4] == 'down':
                buttons[k].configure(command=self.down_btn_handler(k[5:-4]))
            elif k[5:-4] == 'xy':
                buttons[k].configure(
                    command=self.xy_zero_btn_handler()
                )
            elif k.startswith('zero'):
                buttons[k].configure(
                    command=self.zero_btn_handler(k[5:-4])
                )

        buttons['stop'].configure(command=self.stop_button_handler)
        self.position_callback_traces = {}
        self.position_callbacks_bound = False
        self.bind_position_callbacks()

        if configuration_controller:
            self.initialize(configuration_controller)
<<<<<<< HEAD
        self.count = 0
        self.mouse_scrolls = 0
        self.parent_view = parent_view
        self.canvas = canvas
        root = self.parent_view.root
        root.bind("<Key>", self.key_press)
        self.canvas.bind("<Enter>", self.on_enter)
        self.canvas.bind("<Leave>", self.on_leave)
    #WASD key movement
    
    def on_enter(self, event):
        self.canvas.bind("<MouseWheel>", self.update_position)
        
    def on_leave(self, event):
        self.count = 0
        self.mouse_scrolls = 0

    def update_position(self, event):
        self.mouse_scrolls += 1
        if self.mouse_scrolls % 2 == 0:
            position_o = self.get_position()
            self.count += event.delta
            updated_position = position_o
            updated_position["f"] += self.count
            self.set_position(updated_position)

    def key_press(self, event):
      char = event.char
      position_o = self.get_position()
      current_position = position_o
      x_increment = self.widget_vals["x_step"].get()
      y_increment = self.widget_vals["y_step"].get()
      if char.lower() == "w":
          current_position['y'] += y_increment
      elif char.lower() == "a":
          current_position['x'] -= x_increment
      elif char.lower() == "s":
          current_position['y'] -= y_increment
      elif char.lower() == "d":
          current_position['x'] += x_increment
      self.set_position(current_position)  
=======
        #binding mouse wheel event on camera view
        self.count = 0
        self.mouse_scrolls = 0
        self.canvas = canvas
        self.canvas.bind("<Enter>", self.on_enter)
        self.canvas.bind("<Leave>", self.on_leave)
        #WASD key movement
        self.parent_view.root.bind("<Key>", self.key_press)
   
def on_enter(self, event):
    self.canvas.bind("<MouseWheel>", self.update_position)

def on_leave(self, event):
    self.count = 0
    self.mouse_scrolls = 0

def update_position(self, event):
    self.mouse_scrolls += 1
    if self.mouse_scrolls % 2 == 0:
        position_o = self.get_position()
        self.count += event.delta
        updated_position = position_o
        updated_position["f"] += self.count
        self.set_position(updated_position)
    
def key_press(self, event):
    char = event.char
    position_o = self.get_position()
    current_position = position_o
    x_increment = self.widget_vals["x_step"].get()
    y_increment = self.widget_vals["y_step"].get()
    if char.lower() == "w":
        current_position['y'] += y_increment
    elif char.lower() == "a":
        current_position['x'] -= x_increment
    elif char.lower() == "s":
        current_position['y'] -= y_increment
    elif char.lower() == "d":
        current_position['x'] += x_increment
    self.stage_gui_controller.set_position(current_position)
>>>>>>> b8ac2e68

    def initialize(self, config):
        r"""Initialize the Stage limits of steps and positions

        Parameters
        ----------
        config : object
            ASLM_Configuration_Controller - config.configuration is Session instance of configuration.
        """
        self.position_min = config.get_stage_position_limits('_min')
        self.position_max = config.get_stage_position_limits('_max')

        widgets = self.view.get_widgets()
        for axis in ['x', 'y', 'z', 'theta', 'f']:
            widgets[axis].widget.min = self.position_min[axis]
            widgets[axis].widget.max = self.position_max[axis]

        # set step limits
        for k in ['x_step', 'y_step', 'z_step', 'theta_step', 'f_step']:
            widgets[k].widget.configure(from_=config.configuration.GUIParameters['stage'][k]['min'])
            widgets[k].widget.configure(to=config.configuration.GUIParameters['stage'][k]['max'])
            widgets[k].widget.configure(increment=config.configuration.GUIParameters['stage'][k]['step'])

    def bind_position_callbacks(self):
        r"""Binds position_callback() to each axis, records the trace name so we can unbind later.
        """
        if not self.position_callbacks_bound:
            for axis in ['x', 'y', 'z', 'theta', 'f']:
                # add event bind to position entry variables
                cbname = self.widget_vals[axis].trace_add('write', self.position_callback(axis))
                self.position_callback_traces[axis] = cbname
            self.position_callbacks_bound = True

    def unbind_position_callbacks(self):
        r"""Unbinds position callbacks.
        """
        if self.position_callbacks_bound:
            for axis, cbname in self.position_callback_traces.items():
                self.widget_vals[axis].trace_remove('write', cbname)
            self.position_callbacks_bound = False

    def set_experiment_values(self, setting_dict):
        r"""This function set all the position and step values

        Parameters
        ----------
        setting_dict : dict
             setting_dict = { 'x': value, 'y': value, 'z': value, 'theta': value, 'f': value
                           'xy_step': value, 'z_step': value, 'theta_step': value, 'f_step': value}
        """
        widgets = self.view.get_widgets()
        for k in widgets:
            self.widget_vals[k].set(setting_dict.get(k, 0))
            widgets[k].widget.trigger_focusout_validation()

    def update_experiment_values(self, setting_dict):
        r"""This function collects position and step values

        Parameters
        ----------
        setting_dict : dict
            Dictionary of old stage locations.  Updated directly with new stage locations.

        Returns
        -------
            positions_valid : bool
                Returns True if all values are valid. Returns False if any value is invalid.
        """
        position = self.get_position()
        if position is None:
            return False
        for axis in ['x', 'y', 'z', 'theta', 'f']:
            setting_dict[axis] = position[axis]
        
        # get step value
        try:
            for axis in ['x', 'y', 'z', 'theta', 'f']:
                setting_dict[axis+'_step'] = self.widget_vals[axis+'_step'].get()
        except:
            return False
        
        return True
    
    def set_position(self, position):
        r"""This function is to populate(set) position in the View

        Parameters
        ----------
        position : dict
            {'x': value, 'y': value, 'z': value, 'theta': value, 'f': value}
        """
        widgets = self.view.get_widgets()
        for axis in ['x', 'y', 'z', 'theta', 'f']:
            self.widget_vals[axis].set(position.get(axis, 0))
            # validate position value if set through variable
            widgets[axis].widget.trigger_focusout_validation()
        self.show_verbose_info('Set stage position')

    def set_position_silent(self, position):
        r"""This function is to populate(set) position in the View without a trace.

        Parameters
        ----------
        position : dict
            {'x': value, 'y': value, 'z': value, 'theta': value, 'f': value}
        """
        self.unbind_position_callbacks()

        widgets = self.view.get_widgets()
        for axis in ['x', 'y', 'z', 'theta', 'f']:
            self.widget_vals[axis].set(position.get(axis, 0))
            # validate position value if set through variable
            widgets[axis].widget.trigger_focusout_validation()

        self.bind_position_callbacks()

    def get_position(self):
        r"""This function returns current position from the view.

        Returns
        -------
        position : dict
            Dictionary of x, y, z, theta, and f values.
        """
        position = {}
        try:
            for axis in ['x', 'y', 'z', 'theta', 'f']:
                position[axis] = self.widget_vals[axis].get()
                if position[axis] < self.position_min[axis] or position[axis] > self.position_max[axis]:
                    return None
        except:
            # Tkinter will raise error when the variable is DoubleVar and the value is empty
            return None
        return position

    def up_btn_handler(self, axis):
        r"""This function generates command functions according to the desired axis to move.

        Parameters
        ----------
        axis = str
            Should be one of 'x', 'y', 'z', 'theta', 'f'
            position_axis += step_axis

        Returns
        -------
        handler : object
            Function for setting desired stage positions in the View.
        """
        position_val = self.widget_vals[axis]
        step_val = self.widget_vals[axis+'_step']

        def handler():
            # guarantee stage won't move out of limits
            if position_val.get() == self.position_max[axis]:
                return
            try:
                temp = position_val.get() + step_val.get()
            except:
                return
            if temp > self.position_max[axis]:
                temp = self.position_max[axis]
            position_val.set(temp)
        return handler

    def down_btn_handler(self, axis):
        r"""This function generates command functions according to the desired axis to move.


        Parameters
        ----------
        axis = str
            Should be one of 'x', 'y', 'z', 'theta', 'f'
            position_axis += step_axis

        Returns
        -------
        handler : object
            Function for setting desired stage positions in the View.
        """
        position_val = self.widget_vals[axis]
        step_val = self.widget_vals[axis+'_step']

        def handler():
            # guarantee stage won't move out of limits
            if position_val.get() == self.position_min[axis]:
                return
            try:
                temp = position_val.get() - step_val.get()
            except:
                return
            if temp < self.position_min[axis]:
                temp = self.position_min[axis]
            position_val.set(temp)
        return handler

    def zero_btn_handler(self, axis):
        r"""This function generates command functions according to the desired axis to move.


        Parameters
        ----------
        axis = str
            Should be one of 'z', 'theta', 'f'
            position_axis = 0

        Returns
        -------
        handler : object
            Function for setting desired stage positions in the View.
        """
        position_val = self.widget_vals[axis]

        def handler():
            position_val.set(0)
        return handler

    def xy_zero_btn_handler(self):
        r"""This function generates command functions to set xy position to zero

        Returns
        -------
        handler : object
            Function for setting desired stage positions in the View.
        """
        x_val = self.widget_vals['x']
        y_val = self.widget_vals['y']

        def handler():
            x_val.set(0)
            y_val.set(0)
        return handler

    def stop_button_handler(self):
        r"""This function stops the stage after a 250 ms debouncing period of time."""
        self.view.after(250, lambda: self.parent_controller.execute('stop_stage'))

    def position_callback(self, axis, **kwargs):
        r"""Callback functions bind to position variables.

        Implements debounce functionality for user inputs (or click buttons) to reduce time costs of moving stage.

        Parameters
        ----------
        axis : str
            axis can be 'x', 'y', 'z', 'theta', 'f'
        kwargs : ...
            ...

        Returns
        -------
        handler : object
            Function for moving stage to the desired position with debounce functionality.

        """
        position_var = self.widget_vals[axis]
        temp = self.view.get_widgets()
        widget = temp[axis].widget

        def handler(*args):
            if self.event_id[axis]:
                self.view.after_cancel(self.event_id[axis])
            # if position is not a number, then do not move stage
            try:
                widget.trigger_focusout_validation()
                position = position_var.get()
                # if position is not inside limits do not move stage
                if position < self.position_min[axis] or position > self.position_max[axis]:
                    if self.event_id[axis]:
                        self.view.after_cancel(self.event_id[axis])
                    return
            except:
                if self.event_id[axis]:
                    self.view.after_cancel(self.event_id[axis])
                return

            # Debouncing wait duration - Duration of time to integrate the number of clicks that a user provides.
            # If 1000 ms, if user hits button 10x within 1s, only moves to the final value.
            self.event_id[axis] = self.view.after(250, lambda: self.parent_controller.execute('stage',
                                                                                              position_var.get(),
                                                                                              axis))

            # Acquire an image.
            self.parent_controller.execute('')
            self.show_verbose_info('Stage position changed')
        
        return handler



 <|MERGE_RESOLUTION|>--- conflicted
+++ resolved
@@ -94,7 +94,8 @@
 
         if configuration_controller:
             self.initialize(configuration_controller)
-<<<<<<< HEAD
+
+        # WASD Init
         self.count = 0
         self.mouse_scrolls = 0
         self.parent_view = parent_view
@@ -122,62 +123,20 @@
             self.set_position(updated_position)
 
     def key_press(self, event):
-      char = event.char
-      position_o = self.get_position()
-      current_position = position_o
-      x_increment = self.widget_vals["x_step"].get()
-      y_increment = self.widget_vals["y_step"].get()
-      if char.lower() == "w":
-          current_position['y'] += y_increment
-      elif char.lower() == "a":
-          current_position['x'] -= x_increment
-      elif char.lower() == "s":
-          current_position['y'] -= y_increment
-      elif char.lower() == "d":
-          current_position['x'] += x_increment
-      self.set_position(current_position)  
-=======
-        #binding mouse wheel event on camera view
-        self.count = 0
-        self.mouse_scrolls = 0
-        self.canvas = canvas
-        self.canvas.bind("<Enter>", self.on_enter)
-        self.canvas.bind("<Leave>", self.on_leave)
-        #WASD key movement
-        self.parent_view.root.bind("<Key>", self.key_press)
-   
-def on_enter(self, event):
-    self.canvas.bind("<MouseWheel>", self.update_position)
-
-def on_leave(self, event):
-    self.count = 0
-    self.mouse_scrolls = 0
-
-def update_position(self, event):
-    self.mouse_scrolls += 1
-    if self.mouse_scrolls % 2 == 0:
+        char = event.char
         position_o = self.get_position()
-        self.count += event.delta
-        updated_position = position_o
-        updated_position["f"] += self.count
-        self.set_position(updated_position)
-    
-def key_press(self, event):
-    char = event.char
-    position_o = self.get_position()
-    current_position = position_o
-    x_increment = self.widget_vals["x_step"].get()
-    y_increment = self.widget_vals["y_step"].get()
-    if char.lower() == "w":
-        current_position['y'] += y_increment
-    elif char.lower() == "a":
-        current_position['x'] -= x_increment
-    elif char.lower() == "s":
-        current_position['y'] -= y_increment
-    elif char.lower() == "d":
-        current_position['x'] += x_increment
-    self.stage_gui_controller.set_position(current_position)
->>>>>>> b8ac2e68
+        current_position = position_o
+        x_increment = self.widget_vals["x_step"].get()
+        y_increment = self.widget_vals["y_step"].get()
+        if char.lower() == "w":
+            current_position['y'] += y_increment
+        elif char.lower() == "a":
+            current_position['x'] -= x_increment
+        elif char.lower() == "s":
+            current_position['y'] -= y_increment
+        elif char.lower() == "d":
+            current_position['x'] += x_increment
+        self.set_position(current_position)  
 
     def initialize(self, config):
         r"""Initialize the Stage limits of steps and positions
