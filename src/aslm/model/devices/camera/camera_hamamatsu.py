# Copyright (c) 2021-2022  The University of Texas Southwestern Medical Center.
# All rights reserved.

# Redistribution and use in source and binary forms, with or without
# modification, are permitted for academic and research use only (subject to the
# limitations in the disclaimer below) provided that the following conditions are met:

#      * Redistributions of source code must retain the above copyright notice,
#      this list of conditions and the following disclaimer.

#      * Redistributions in binary form must reproduce the above copyright
#      notice, this list of conditions and the following disclaimer in the
#      documentation and/or other materials provided with the distribution.

#      * Neither the name of the copyright holders nor the names of its
#      contributors may be used to endorse or promote products derived from this
#      software without specific prior written permission.

# NO EXPRESS OR IMPLIED LICENSES TO ANY PARTY'S PATENT RIGHTS ARE GRANTED BY
# THIS LICENSE. THIS SOFTWARE IS PROVIDED BY THE COPYRIGHT HOLDERS AND
# CONTRIBUTORS "AS IS" AND ANY EXPRESS OR IMPLIED WARRANTIES, INCLUDING, BUT NOT
# LIMITED TO, THE IMPLIED WARRANTIES OF MERCHANTABILITY AND FITNESS FOR A
# PARTICULAR PURPOSE ARE DISCLAIMED. IN NO EVENT SHALL THE COPYRIGHT HOLDER OR
# CONTRIBUTORS BE LIABLE FOR ANY DIRECT, INDIRECT, INCIDENTAL, SPECIAL,
# EXEMPLARY, OR CONSEQUENTIAL DAMAGES (INCLUDING, BUT NOT LIMITED TO,
# PROCUREMENT OF SUBSTITUTE GOODS OR SERVICES; LOSS OF USE, DATA, OR PROFITS; OR
# BUSINESS INTERRUPTION) HOWEVER CAUSED AND ON ANY THEORY OF LIABILITY, WHETHER
# IN CONTRACT, STRICT LIABILITY, OR TORT (INCLUDING NEGLIGENCE OR OTHERWISE)
# ARISING IN ANY WAY OUT OF THE USE OF THIS SOFTWARE, EVEN IF ADVISED OF THE
# POSSIBILITY OF SUCH DAMAGE.
#

# Standard Library Imports
import logging

# Third Party Imports

# Local Imports
from aslm.model.devices.camera.camera_base import CameraBase

# Logger Setup
p = __name__.split(".")[1]
logger = logging.getLogger(p)


class HamamatsuOrca(CameraBase):
    """HamamatsuOrca camera class.

    Parameters
    ----------
    microscope_name : str
        Name of microscope in configuration
    device_connection : object
        Hardware device to connect to
    configuration : multiprocesing.managers.DictProxy
        Global configuration of the microscope

    """

    def __init__(self, microscope_name, device_connection, configuration):
        super().__init__(microscope_name, device_connection, configuration)

        # Values are pulled from the CameraParameters section of the configuration.yml
        # file. Exposure time converted here from milliseconds to seconds.
        self.set_sensor_mode(self.camera_parameters["sensor_mode"])

        self.camera_controller.set_property_value(
            "defect_correct_mode", self.camera_parameters["defect_correct_mode"]
        )
        self.camera_controller.set_property_value(
            "exposure_time", self.camera_parameters["exposure_time"] / 1000
        )
        self.camera_controller.set_property_value(
            "binning", int(self.camera_parameters["binning"][0])
        )
        self.camera_controller.set_property_value(
            "readout_speed", self.camera_parameters["readout_speed"]
        )
        self.camera_controller.set_property_value(
            "trigger_active", self.camera_parameters["trigger_active"]
        )
        self.camera_controller.set_property_value(
            "trigger_mode", self.camera_parameters["trigger_mode"]
        )
        self.camera_controller.set_property_value(
            "trigger_polarity", self.camera_parameters["trigger_polarity"]
        )
        self.camera_controller.set_property_value(
            "trigger_source", self.camera_parameters["trigger_source"]
        )
        # DCAM_IDPROP_IMAGE_WIDTH/HEIGHT is readonly
        # self.camera_controller.set_property_value("image_height",
        #                                            self.camera_parameters['y_pixels'])
        # self.camera_controller.set_property_value("image_width",
        #                                            self.camera_parameters['x_pixels'])

        logger.info("HamamatsuOrca Initialized")

    def __del__(self):
        if hasattr(self, "camera_controller"):
            self.camera_controller.dev_close()
        logger.info("HamamatsuOrca Shutdown")

    @property
    def serial_number(self):
        """Get Camera Serial Number

        Returns
        -------
        serial_number : str
            Serial number for the camera.
        """
        return self.camera_controller._serial_number

    def report_settings(self):
        """Print Camera Settings."""
        params = [
            "defect_correct_mode",
            "sensor_mode",
            "binning",
            "readout_speed",
            "trigger_active",
            "trigger_mode",
            "trigger_polarity",
            "trigger_source",
            "internal_line_interval",
            "image_height",
            "image_width",
            "exposure_time",
        ]
        for param in params:
            print(param, self.camera_controller.get_property_value(param))
            logger.info(param, self.camera_controller.get_property_value(param))

    def close_camera(self):
        """Close HamamatsuOrca Camera"""
        self.camera_controller.dev_close()

    def set_sensor_mode(self, mode):
        """Set HamamatsuOrca sensor mode.

        Parameters
        ----------
        mode : str
            'Normal' or 'Light-Sheet'
        """
        modes_dict = {"Normal": 1, "Light-Sheet": 12}
        if mode in modes_dict:
            self.camera_controller.set_property_value("sensor_mode", modes_dict[mode])
        else:
            print("Camera mode not supported")
            logger.info("Camera mode not supported")

        # print("Camera Sensor Mode:",
        #       self.camera_controller.get_property_value("sensor_mode"))

    def set_readout_direction(self, mode):
        """Set HamamatsuOrca readout direction.

        Parameters
        ----------
            mode : str
                'Top-to-Bottom', 'Bottom-to-Top', 'bytrigger', or 'diverge'.
        """
        if mode == "Top-to-Bottom":
            #  'Forward' readout direction
            self.camera_controller.set_property_value("readout_direction", 1.0)
        elif mode == "Bottom-to-Top":
            #  'Backward' readout direction
            self.camera_controller.set_property_value("readout_direction", 2.0)
        elif mode == "bytrigger":
            self.camera_controller.set_property_value("readout_direction", 3.0)
        elif mode == "diverge":
            self.camera_controller.set_property_value("readout_direction", 5.0)
        else:
            print("Camera readout direction not supported")
            logger.info("Camera readout direction not supported")

    def calculate_readout_time(self):
        """Calculate duration of time needed to readout an image.
        Calculates the readout time and maximum frame rate according to the camera
        configuration settings.
        Assumes model C13440 with Camera Link communication from Hamamatsu.
        Currently pulling values directly from the camera.

        Returns
        -------
        readout_time : float
            Duration of time needed to readout an image.
        max_frame_rate : float
            Maximum framerate for a given camera acquisition mode.

        TODO: I think self.camera_controller.get_property_value("readout_time") pulls
              out the actual readout_time
              calculated here (i.e. we don't need to do the calculations).
        """
<<<<<<< HEAD
        # h = 9.74436 * 10 ** -6  # Readout timing constant
        h = self.camera_controller.get_property_value("readout_time")
        # vn = self.camera_controller.get_property_value('subarray_vsize')
        # sensor_mode = self.camera_controller.get_property_value('sensor_mode')
        exposure_time = self.camera_controller.get_property_value('exposure_time')
        # trigger_source = self.camera_controller.get_property_value('trigger_source')
        # trigger_active = self.camera_controller.get_property_value('trigger_active')

        # if sensor_mode == 1:
        #     #  Area sensor mode operation
        #     if trigger_source == 1:
        #         # Internal Trigger Source
        #         max_frame_rate = 1 / ((vn/2)*h)
        #         readout_time = exposure_time - ((vn/2)*h)

        #     if trigger_active == 1 or 2:
        #         #  External Trigger Source
        #         #  Edge == 1, Level == 2
        #         max_frame_rate = 1 / ((vn/2) * h + exposure_time + 10*h)
        #         readout_time = exposure_time - ((vn/2) * h + exposure_time + 10*h)

        #     if trigger_active == 3:
        #         #  External Trigger Source
        #         #  Synchronous Readout == 3
        #         max_frame_rate = 1 / ((vn/2) * h + 5*h)
        #         readout_time = exposure_time - ((vn/2) * h + 5*h)

        # if sensor_mode == 12:
        #     #  Progressive sensor mode operation
        #     max_frame_rate = 1 / (exposure_time + (vn+10)*h)
        #     readout_time = exposure_time - 1 / (exposure_time + (vn+10)*h)

        readout_time = h
        max_frame_rate = 1.0/(exposure_time + readout_time)
=======
        h = 9.74436 * 10**-6  # Readout timing constant
        h = self.camera_controller.get_property_value("readout_time")
        vn = self.camera_controller.get_property_value("subarray_vsize")
        sensor_mode = self.camera_controller.get_property_value("sensor_mode")
        exposure_time = self.camera_controller.get_property_value("exposure_time")
        trigger_source = self.camera_controller.get_property_value("trigger_source")
        trigger_active = self.camera_controller.get_property_value("trigger_active")

        if sensor_mode == 1:
            #  Area sensor mode operation
            if trigger_source == 1:
                # Internal Trigger Source
                max_frame_rate = 1 / ((vn / 2) * h)
                readout_time = exposure_time - ((vn / 2) * h)

            if trigger_active == 1 or 2:
                #  External Trigger Source
                #  Edge == 1, Level == 2
                max_frame_rate = 1 / ((vn / 2) * h + exposure_time + 10 * h)
                readout_time = exposure_time - ((vn / 2) * h + exposure_time + 10 * h)

            if trigger_active == 3:
                #  External Trigger Source
                #  Synchronous Readout == 3
                max_frame_rate = 1 / ((vn / 2) * h + 5 * h)
                readout_time = exposure_time - ((vn / 2) * h + 5 * h)

        if sensor_mode == 12:
            #  Progressive sensor mode operation
            max_frame_rate = 1 / (exposure_time + (vn + 10) * h)
            readout_time = exposure_time - 1 / (exposure_time + (vn + 10) * h)
>>>>>>> b9ae0c61

        return readout_time, max_frame_rate

    def set_exposure_time(self, exposure_time):
        """Set HamamatsuOrca exposure time.

        Units of the Hamamatsu API are in seconds.
        All of our units are in milliseconds. Function convert to seconds.

        Parameters
        ----------
        exposure_time : float
            Exposure time in milliseconds.

        """
        exposure_time = exposure_time / 1000
        return self.camera_controller.set_property_value("exposure_time", exposure_time)

    def set_line_interval(self, line_interval_time):
        """Set HamamatsuOrca line interval.

        Parameters
        ----------
        line_interval_time : float
            Line interval duration.
        """
        return self.camera_controller.set_property_value(
            "internal_line_interval", line_interval_time
        )

    def set_binning(self, binning_string):
        """Set HamamatsuOrca binning mode.

        Parameters
        ----------
        binning_string : str
            Desired binning properties (e.g., '1x1', '2x2', '4x4', '8x8', '16x16',
            '1x2', '2x4')

        Returns
        -------
        result: bool
        """
        binning_dict = {
            "1x1": 1,
            "2x2": 2,
            "4x4": 4,
            # '8x8': 8,
            # '16x16': 16,
            # '1x2': 102,
            # '2x4': 204
        }
        if binning_string not in binning_dict.keys():
            logger.debug(f"can't set binning to {binning_string}")
            print(f"can't set binning to {binning_string}")
            return False
        self.camera_controller.set_property_value(
            "binning", binning_dict[binning_string]
        )
        idx = binning_string.index("x")
        self.x_binning = int(binning_string[:idx])
        self.y_binning = int(binning_string[idx + 1 :])
        self.x_pixels = int(self.x_pixels / self.x_binning)
        self.y_pixels = int(self.y_pixels / self.y_binning)
        # should update experiment in controller side
        # self.configuration['experiment']['CameraParameters']['camera_binning'] =
        #   str(self.x_binning) + 'x' + str(self.y_binning)
        return True

    def set_ROI(self, roi_height=2048, roi_width=2048):
        """Change the size of the active region on the camera.

        Parameters
        ----------
        roi_height : int
            Height of active camera region.
        roi_width : int
            Width of active camera region.
        """
        # Get the Maximum Number of Pixels from the Configuration File
        camera_height = self.camera_parameters["y_pixels"]
        camera_width = self.camera_parameters["x_pixels"]

        if (
            roi_height > camera_height
            or roi_width > camera_width
            or roi_height % 2 == 1
            or roi_width % 2 == 1
        ):
            logger.debug(f"can't set roi to {roi_width} and {roi_height}")
            return False

        # Calculate Location of Image Edges
        roi_top = (camera_height - roi_height) / 2
        roi_bottom = roi_top + roi_height - 1
        roi_left = (camera_width - roi_width) / 2
        roi_right = roi_left + roi_width - 1

        if roi_top % 2 != 0 or roi_bottom % 2 == 0:
            logger.debug(f"can't set ROI to {roi_width} and {roi_height}")
            return False

        # Set ROI
        self.x_pixels, self.y_pixels = self.camera_controller.set_ROI(
            roi_left, roi_top, roi_right, roi_bottom
        )

        logger.info(
            "HamamatsuOrca - subarray_hpos, "
            f"{self.camera_controller.get_property_value('subarray_hpos')}"
        )
        logger.info(
            "HamamatsuOrca - subarray_hsize, "
            f"{self.camera_controller.get_property_value('subarray_hsize')}"
        )
        logger.info(
            "HamamatsuOrca - subarray_vpos, "
            f"{self.camera_controller.get_property_value('subarray_vpos')}"
        )
        logger.info(
            "HamamatsuOrca - subarray_vsize, "
            f"{self.camera_controller.get_property_value('subarray_vsize')}"
        )

        return self.x_pixels == roi_width and self.y_pixels == roi_height

    def initialize_image_series(self, data_buffer=None, number_of_frames=100):
        """Initialize HamamatsuOrca image series.

        Parameters
        ----------
        data_buffer : int
            Size of the data to buffer.  Default is None.
        number_of_frames : int
            Number of frames.  Default is 100.
        """
        self.camera_controller.start_acquisition(data_buffer, number_of_frames)
        self.is_acquiring = True

    def close_image_series(self):
        """Close image series.

        Stops the acquisition and sets is_acquiring flag to False.
        """
        self.camera_controller.stop_acquisition()
        self.is_acquiring = False

    def get_new_frame(self):
        """Get frame from HamamatsuOrca camera."""
        return self.camera_controller.get_frames()

    def get_minimum_waiting_time(self):
        """Get minimum waiting time for HamamatsuOrca.

        This function get timing information from the camera device
        cyclic_trigger_period, minimum_trigger_blank, minimum_trigger_interval
        'cyclic_trigger_period' of current device is 0
        according to the document, trigger_blank should be bigger than trigger_interval.
        """
        # cyclic_trigger =
        #   self.camera_controller.get_property_value('cyclic_trigger_period')
        trigger_blank = self.camera_controller.get_property_value(
            "minimum_trigger_blank"
        )
        # trigger_interval =
        #   self.camera_controller.get_property_value('minimum_trigger_interval')
        return trigger_blank<|MERGE_RESOLUTION|>--- conflicted
+++ resolved
@@ -45,7 +45,6 @@
 
 class HamamatsuOrca(CameraBase):
     """HamamatsuOrca camera class.
-
     Parameters
     ----------
     microscope_name : str
@@ -54,7 +53,6 @@
         Hardware device to connect to
     configuration : multiprocesing.managers.DictProxy
         Global configuration of the microscope
-
     """
 
     def __init__(self, microscope_name, device_connection, configuration):
@@ -104,7 +102,6 @@
     @property
     def serial_number(self):
         """Get Camera Serial Number
-
         Returns
         -------
         serial_number : str
@@ -138,7 +135,6 @@
 
     def set_sensor_mode(self, mode):
         """Set HamamatsuOrca sensor mode.
-
         Parameters
         ----------
         mode : str
@@ -156,7 +152,6 @@
 
     def set_readout_direction(self, mode):
         """Set HamamatsuOrca readout direction.
-
         Parameters
         ----------
             mode : str
@@ -182,54 +177,16 @@
         configuration settings.
         Assumes model C13440 with Camera Link communication from Hamamatsu.
         Currently pulling values directly from the camera.
-
         Returns
         -------
         readout_time : float
             Duration of time needed to readout an image.
         max_frame_rate : float
             Maximum framerate for a given camera acquisition mode.
-
         TODO: I think self.camera_controller.get_property_value("readout_time") pulls
               out the actual readout_time
               calculated here (i.e. we don't need to do the calculations).
         """
-<<<<<<< HEAD
-        # h = 9.74436 * 10 ** -6  # Readout timing constant
-        h = self.camera_controller.get_property_value("readout_time")
-        # vn = self.camera_controller.get_property_value('subarray_vsize')
-        # sensor_mode = self.camera_controller.get_property_value('sensor_mode')
-        exposure_time = self.camera_controller.get_property_value('exposure_time')
-        # trigger_source = self.camera_controller.get_property_value('trigger_source')
-        # trigger_active = self.camera_controller.get_property_value('trigger_active')
-
-        # if sensor_mode == 1:
-        #     #  Area sensor mode operation
-        #     if trigger_source == 1:
-        #         # Internal Trigger Source
-        #         max_frame_rate = 1 / ((vn/2)*h)
-        #         readout_time = exposure_time - ((vn/2)*h)
-
-        #     if trigger_active == 1 or 2:
-        #         #  External Trigger Source
-        #         #  Edge == 1, Level == 2
-        #         max_frame_rate = 1 / ((vn/2) * h + exposure_time + 10*h)
-        #         readout_time = exposure_time - ((vn/2) * h + exposure_time + 10*h)
-
-        #     if trigger_active == 3:
-        #         #  External Trigger Source
-        #         #  Synchronous Readout == 3
-        #         max_frame_rate = 1 / ((vn/2) * h + 5*h)
-        #         readout_time = exposure_time - ((vn/2) * h + 5*h)
-
-        # if sensor_mode == 12:
-        #     #  Progressive sensor mode operation
-        #     max_frame_rate = 1 / (exposure_time + (vn+10)*h)
-        #     readout_time = exposure_time - 1 / (exposure_time + (vn+10)*h)
-
-        readout_time = h
-        max_frame_rate = 1.0/(exposure_time + readout_time)
-=======
         h = 9.74436 * 10**-6  # Readout timing constant
         h = self.camera_controller.get_property_value("readout_time")
         vn = self.camera_controller.get_property_value("subarray_vsize")
@@ -261,28 +218,27 @@
             #  Progressive sensor mode operation
             max_frame_rate = 1 / (exposure_time + (vn + 10) * h)
             readout_time = exposure_time - 1 / (exposure_time + (vn + 10) * h)
->>>>>>> b9ae0c61
+        else:
+            # TODO: make sure this works with Confocal-Projection
+            readout_time = h
+            max_frame_rate = 1.0/(exposure_time + readout_time)
 
         return readout_time, max_frame_rate
 
     def set_exposure_time(self, exposure_time):
         """Set HamamatsuOrca exposure time.
-
         Units of the Hamamatsu API are in seconds.
         All of our units are in milliseconds. Function convert to seconds.
-
         Parameters
         ----------
         exposure_time : float
             Exposure time in milliseconds.
-
         """
         exposure_time = exposure_time / 1000
         return self.camera_controller.set_property_value("exposure_time", exposure_time)
 
     def set_line_interval(self, line_interval_time):
         """Set HamamatsuOrca line interval.
-
         Parameters
         ----------
         line_interval_time : float
@@ -294,13 +250,11 @@
 
     def set_binning(self, binning_string):
         """Set HamamatsuOrca binning mode.
-
         Parameters
         ----------
         binning_string : str
             Desired binning properties (e.g., '1x1', '2x2', '4x4', '8x8', '16x16',
             '1x2', '2x4')
-
         Returns
         -------
         result: bool
@@ -333,7 +287,6 @@
 
     def set_ROI(self, roi_height=2048, roi_width=2048):
         """Change the size of the active region on the camera.
-
         Parameters
         ----------
         roi_height : int
@@ -390,7 +343,6 @@
 
     def initialize_image_series(self, data_buffer=None, number_of_frames=100):
         """Initialize HamamatsuOrca image series.
-
         Parameters
         ----------
         data_buffer : int
@@ -403,7 +355,6 @@
 
     def close_image_series(self):
         """Close image series.
-
         Stops the acquisition and sets is_acquiring flag to False.
         """
         self.camera_controller.stop_acquisition()
@@ -415,7 +366,6 @@
 
     def get_minimum_waiting_time(self):
         """Get minimum waiting time for HamamatsuOrca.
-
         This function get timing information from the camera device
         cyclic_trigger_period, minimum_trigger_blank, minimum_trigger_interval
         'cyclic_trigger_period' of current device is 0
