# Copyright (c) 2021-2022  The University of Texas Southwestern Medical Center.
# All rights reserved.

# Redistribution and use in source and binary forms, with or without
# modification, are permitted for academic and research use only (subject to the
# limitations in the disclaimer below) provided that the following conditions are met:

#      * Redistributions of source code must retain the above copyright notice,
#      this list of conditions and the following disclaimer.

#      * Redistributions in binary form must reproduce the above copyright
#      notice, this list of conditions and the following disclaimer in the
#      documentation and/or other materials provided with the distribution.

#      * Neither the name of the copyright holders nor the names of its
#      contributors may be used to endorse or promote products derived from this
#      software without specific prior written permission.

# NO EXPRESS OR IMPLIED LICENSES TO ANY PARTY'S PATENT RIGHTS ARE GRANTED BY
# THIS LICENSE. THIS SOFTWARE IS PROVIDED BY THE COPYRIGHT HOLDERS AND
# CONTRIBUTORS "AS IS" AND ANY EXPRESS OR IMPLIED WARRANTIES, INCLUDING, BUT NOT
# LIMITED TO, THE IMPLIED WARRANTIES OF MERCHANTABILITY AND FITNESS FOR A
# PARTICULAR PURPOSE ARE DISCLAIMED. IN NO EVENT SHALL THE COPYRIGHT HOLDER OR
# CONTRIBUTORS BE LIABLE FOR ANY DIRECT, INDIRECT, INCIDENTAL, SPECIAL,
# EXEMPLARY, OR CONSEQUENTIAL DAMAGES (INCLUDING, BUT NOT LIMITED TO,
# PROCUREMENT OF SUBSTITUTE GOODS OR SERVICES; LOSS OF USE, DATA, OR PROFITS; OR
# BUSINESS INTERRUPTION) HOWEVER CAUSED AND ON ANY THEORY OF LIABILITY, WHETHER
# IN CONTRACT, STRICT LIABILITY, OR TORT (INCLUDING NEGLIGENCE OR OTHERWISE)
# ARISING IN ANY WAY OUT OF THE USE OF THIS SOFTWARE, EVEN IF ADVISED OF THE
# POSSIBILITY OF SUCH DAMAGE.
#

# Standard Imports
import logging
from threading import Lock
import traceback

# Third Party Imports
import nidaqmx
import numpy as np

# Local Imports
from aslm.model.devices.daq.daq_base import DAQBase
from aslm.tools.waveform_template_funcs import get_waveform_template_parameters

# Logger Setup
p = __name__.split(".")[1]
logger = logging.getLogger(p)


class NIDAQ(DAQBase):
    """NIDAQ class for Control of NI Data Acquisition Cards."""

    def __init__(self, configuration):
        """Initialize NIDAQ class.

        Parameters
        ----------
        configuration : dict
            Configuration dictionary.
        """
        super().__init__(configuration)

        #: obj: NI DAQmx task for camera trigger
        self.camera_trigger_task = None

        #: obj: NI DAQmx task for master trigger
        self.master_trigger_task = None

        #: str: Trigger mode. Self-trigger or external-trigger.
        self.trigger_mode = "self-trigger"  # self-trigger, external-trigger

        #: str: NI DAQmx port for laser switching
        self.external_trigger = None
        try:
            # switching_port = self.configuration["configuration"]["microscopes"][
            #     self.microscope_name
            # ]["daq"]["laser_port_switcher"]
            #: obj: NI DAQmx task for laser switching
            self.laser_switching_task = nidaqmx.Task()
        except KeyError:
            self.laser_switching_task = None

        # keep track of analog outputs and their waveforms
        #: dict: Analog outputs.
        self.analog_outputs = {}

        #: dict: NI DAQmx tasks for analog output.
        self.analog_output_tasks = {}

        #: float: Number of samples.
        self.n_sample = None

        #: str: Current channel key.
        self.current_channel_key = ""

        #: bool: Flag for updating analog task.
        self.is_updating_analog_task = False

        #: bool: Flag for waiting to run.
        self.wait_to_run_lock = Lock()

    def __del__(self):
        """Destructor."""
        if self.camera_trigger_task is not None:
            self.stop_acquisition()

    def set_external_trigger(self, external_trigger=None):
        """Set trigger mode.

        Parameters
        ----------
        external_trigger : nidaqmx.Task
            Task for external triggering
        """
<<<<<<< HEAD
        self.trigger_mode = (
            "self-trigger" if external_trigger is None else "external-trigger"
        )
=======
        print("external Trigger Task Setting")
        self.trigger_mode = "self-trigger" if external_trigger is None else "external-trigger"
>>>>>>> c9991920
        self.external_trigger = external_trigger
        # self.asi_stage = self.model.active_microscope.stages[self.axis]

        # change trigger mode during acquisition in a feature
        if self.trigger_mode == "self-trigger":
            print("self trigger if statement")
            self.create_master_trigger_task()
            trigger_source = self.configuration["configuration"]["microscopes"][
<<<<<<< HEAD
                self.microscope_name
            ]["daq"]["trigger_source"]
=======
            self.microscope_name]["daq"]["trigger_source"]
            print(f"trigger source = {trigger_source}")

>>>>>>> c9991920
            # set camera task trigger source
            try:
                print("set external trigger self trigger camera task stop")
                self.camera_trigger_task.stop()
            except:
                print(traceback.format_exc())
            self.camera_trigger_task.triggers.start_trigger.cfg_dig_edge_start_trig(
                trigger_source
            )
            self.camera_trigger_task.triggers.start_trigger.retriggerable = False
            # set analog task trigger source
            for board_name in self.analog_output_tasks.keys():
<<<<<<< HEAD
                self.analog_output_tasks[board_name].stop()
                self.analog_output_tasks[
                    board_name
                ].triggers.start_trigger.cfg_dig_edge_start_trig(trigger_source)
=======
                try:
                    self.analog_output_tasks[board_name].stop()
                except:
                    print(print(traceback.format_exc()))
                self.analog_output_tasks[
                    board_name].triggers.start_trigger.cfg_dig_edge_start_trig(
                    trigger_source
                )
>>>>>>> c9991920
                self.analog_output_tasks[board_name].register_done_event(None)

        else:
            # close master trigger task
            print("external trigger task else statement")
            # print(f"self.master_trigger_task = {self.master_trigger_task}")
            if self.master_trigger_task:
                try:
                    print("external trigger task stop")
                    self.master_trigger_task.stop()
                    self.master_trigger_task.close()
                except:
                    print(traceback.format_exc())
            # print(f"self.master_trigger_task = {self.master_trigger_task}")
            self.master_trigger_task = None
            print(f"self.master_trigger_task none = {self.master_trigger_task}")
            print(f"self.external_trigger = {self.external_trigger}")
            # camera task trigger source
            self.camera_trigger_task.triggers.start_trigger.cfg_dig_edge_start_trig(
<<<<<<< HEAD
                self.external_trigger
            )
            # change camera task to regeneratable.
            self.camera_trigger_task.triggers.start_trigger.retriggerable = True
=======
                self.external_trigger)
            print("self.external trigger set")

            # change camera task to so that it can be triggered again.
            self.camera_trigger_task.triggers.start_trigger.retriggerable = False

>>>>>>> c9991920
            # add callback function to analog tasks
            for board_name in self.analog_output_tasks.keys():
                task = self.analog_output_tasks[board_name]
                task.triggers.start_trigger.cfg_dig_edge_start_trig(
<<<<<<< HEAD
                    self.external_trigger
                )
=======
                    self.external_trigger)
>>>>>>> c9991920
                task.register_done_event(None)
                task.register_done_event(self.restart_analog_task_callback_func(task))

    @staticmethod
    def restart_analog_task_callback_func(task):
        """Restart analog task callback function.

        Parameters
        ----------
        task : nidaqmx.Task
            Task for analog output

        Returns
        -------
        callback_func : function
            Callback function
        """
<<<<<<< HEAD

=======
        # self.asi_stage = self.model.active_microscope.stages[self.axis]
>>>>>>> c9991920
        def callback_func(task_handle, status, callback_data):
            try:
                logger.info("Analog Tasks Restarted")
                task.stop()
                task.start()
<<<<<<< HEAD
            except Exception:
=======
            except:
                print(traceback.format_exc())
>>>>>>> c9991920
                print("*** there is some error when restarting the analog task")
            return status

        return callback_func

    def create_camera_task(self, exposure_time):
        """Set up the camera trigger task.

        TTL for triggering the camera. TTL is 4 ms in duration.
        Channel that the TTL is delivered from, and its delay (typically ~10 ms), are
        specified in the configuration.yaml file.

        Parameters
        ----------
        exposure_time : float
            Duration of camera exposure.
        """
        self.camera_trigger_task = nidaqmx.Task()
        camera_trigger_out_line = self.configuration["configuration"]["microscopes"][
            self.microscope_name
        ]["daq"]["camera_trigger_out_line"]
        self.camera_high_time = 0.004
        self.camera_low_time = self.sweep_time - self.camera_high_time
        self.camera_delay = (self.camera_delay_percent / 100) * (exposure_time / 1000)

        self.camera_trigger_task.co_channels.add_co_pulse_chan_time(
            camera_trigger_out_line,
            high_time=self.camera_high_time,
            low_time=self.camera_low_time,
            initial_delay=self.camera_delay,
        )

        # apply waveform templates
        camera_waveform_repeat_num = self.waveform_repeat_num * self.waveform_expand_num
        self.camera_trigger_task.timing.cfg_implicit_timing(
            sample_mode=nidaqmx.constants.AcquisitionType.FINITE,
<<<<<<< HEAD
            samps_per_chan=camera_waveform_repeat_num,
        )
=======
            # sample_mode=nidaqmx.constants.AcquisitionType.CONTINUOUS,
            samps_per_chan=camera_waveform_repeat_num)
>>>>>>> c9991920

    def create_master_trigger_task(self):
        """Set up the DO master trigger task."""
        self.master_trigger_task = nidaqmx.Task()
        master_trigger_out_line = self.configuration["configuration"]["microscopes"][
            self.microscope_name
        ]["daq"]["master_trigger_out_line"]
        self.master_trigger_task.do_channels.add_do_chan(
            master_trigger_out_line,
            line_grouping=nidaqmx.constants.LineGrouping.CHAN_FOR_ALL_LINES,
        )

    def create_analog_output_tasks(self, channel_key):
        """Create analog output tasks for each board.

        Create a single analog output task for all channels per board. Most NI DAQ cards
        have only one clock for analog output sample timing, and as such all channels
        must be grouped here.

        Parameters
        ----------
        channel_key : str
            Channel key for analog output.
        """
        n_samples = list(set([v["samples"] for v in self.analog_outputs.values()]))
        if len(n_samples) > 1:
            logger.debug(
                "NI DAQ - Different number of samples provided for each analog"
                "channel. Defaulting to the minimum number of samples provided."
                "Waveforms will be clipped to this length."
            )
        self.n_sample = min(n_samples)
        max_sample = self.n_sample * self.waveform_expand_num
        # TODO: GalvoStage and remote_focus waveform are not calculated based on a
        #  same sweep time. There needs some fix.

        # Create one analog output task per board, grouping the channels
        boards = list(set([x.split("/")[0] for x in self.analog_outputs.keys()]))
        for board in boards:
            channel = ", ".join(
                list(
                    [x for x in self.analog_outputs.keys() if x.split("/")[0] == board]
                )
            )
            self.analog_output_tasks[board] = nidaqmx.Task()
            self.analog_output_tasks[board].ao_channels.add_ao_voltage_chan(channel)

            sample_rates = list(
                set([v["sample_rate"] for v in self.analog_outputs.values()])
            )

            if len(sample_rates) > 1:
                logger.debug(
                    "NI DAQ - Different sample rates provided for each analog channel."
                    "Defaulting to the first sample rate provided."
                )

            # apply templates to analog tasks
            self.analog_output_tasks[board].timing.cfg_samp_clk_timing(
                rate=sample_rates[0],
                sample_mode=nidaqmx.constants.AcquisitionType.FINITE,
                # sample_mode=nidaqmx.constants.AcquisitionType.CONTINUOUS,
                samps_per_chan=max_sample * self.waveform_repeat_num,
            )

            # triggers = list(
            #     set([v["trigger_source"] for v in self.analog_outputs.values()])
            # )
            # if len(triggers) > 1:
            #     logger.debug(
            #         "NI DAQ - Different triggers provided for each analog channel."
            #         "Defaulting to the first trigger provided."
            #     )
            # self.analog_output_tasks[board].triggers.start_trigger.cfg_dig_edge_start_trig(
            #     triggers[0]
            # )
            # TODO: may change this later to automatically expand the waveform to the
            #  longest
            for k, v in self.analog_outputs.items():
                if k.split("/")[0] == board and v["samples"] < max_sample:
                    v["waveform"][channel_key] = np.hstack(
                        [v["waveform"][channel_key]] * self.waveform_expand_num
                    )
            # Write values to board
            waveforms = np.vstack(
                [
                    v["waveform"][channel_key][:max_sample]
                    for k, v in self.analog_outputs.items()
                    if k.split("/")[0] == board
                ]
            ).squeeze()
            self.analog_output_tasks[board].write(waveforms)

    def prepare_acquisition(self, channel_key, exposure_time):
        """Prepare the acquisition.

        Creates and configures the DAQ tasks.
        Writes the waveforms to each task.

        Parameters
        ----------
        channel_key : int
            Index of channel to be imaged.
        exposure_time : float
            Camera exposure duration.
        """
<<<<<<< HEAD
        waveform_template_name = self.configuration["experiment"]["MicroscopeState"][
            "waveform_template"
        ]
        (
            self.waveform_repeat_num,
            self.waveform_expand_num,
        ) = get_waveform_template_parameters(
=======
        waveform_template_name = self.configuration['experiment']['MicroscopeState'][
            "waveform_template"]
        logger.info(f"Waveform Template Name: {waveform_template_name}")
        self.waveform_repeat_num, self.waveform_expand_num = get_waveform_template_parameters(
>>>>>>> c9991920
            waveform_template_name,
            self.configuration["waveform_templates"],
            self.configuration["experiment"]["MicroscopeState"],
        )
        print(f"Prepare Acquisition Waveform Expand Num = {self.waveform_expand_num}")
        print(f"Prepare Acquisition Waveform Repeat Num = {self.waveform_repeat_num}")

        logger.info(f"Waveform Expand Num = {self.waveform_expand_num}")
        logger.info(f"Waveform Repeat Num = {self.waveform_repeat_num}")

        self.create_camera_task(exposure_time)
        print("camera task created prepare acquisition")
        self.create_analog_output_tasks(channel_key)
        print("analog tasks created")
        self.current_channel_key = channel_key
        print("self.current_channel_key set to channel_key")
        self.is_updating_analog_task = False
        print(f"self.is_updating_analog_task = {self.is_updating_analog_task}")
        if self.wait_to_run_lock.locked():
            print("if wait to run is locked")
            self.wait_to_run_lock.release()
            print("wait to run released")
        # Specify ports, timing, and triggering
        self.set_external_trigger(self.external_trigger)
        print("external trigger set prepare acquisition")

    def run_acquisition(self):
        """Run DAQ Acquisition.

        Run the tasks for triggering, analog and counter outputs.
        The master trigger initiates all other tasks via a shared trigger
        For this to work, all analog output and counter tasks have to be started so that
        they are waiting for the trigger signal.
        """
        # wait if writing analog tasks
        print("DAQ run acquisition")
        if self.is_updating_analog_task:
            print(f"self.is_updating_analog task = {self.is_updating_analog_task}")
            self.wait_to_run_lock.acquire()
            print("wait to run task locked")
            self.wait_to_run_lock.release()
            print("wait to run lock released")

        if self.camera_trigger_task.is_task_done():
            print("self.camera_trigger_task.is_task_done()")
            print(f"self.camera_trigger_task.is_task_done() = {self.camera_trigger_task.is_task_done()}")
            self.camera_trigger_task.start()
            print("self.camera_task started")
            for task in self.analog_output_tasks.values():
                task.start()
<<<<<<< HEAD

=======
                print("task started")
        
>>>>>>> c9991920
        if self.trigger_mode == "self-trigger":
            print("if self trigger write master task")
            self.master_trigger_task.write(
                [False, True, True, True, False], auto_start=True
            )

        try:
            print("try camera trigger task wait until done timeout = 10000")
            print(f"camera trigger task = {self.camera_trigger_task}")
            print(f"test after camera trigger task")
            self.camera_trigger_task.wait_until_done(timeout=10000)
            print("try camera trigger task timeout done")
            print(f"tasks in {self.analog_output_tasks.values()}")
            for task in self.analog_output_tasks.values():
                if self.trigger_mode == "self-trigger":
                    print("if mode self trigger task wait until done")
                    task.wait_until_done()
                    print("if mode self trigger task done")
                try:
                    print("try task stop")
                    task.stop()
<<<<<<< HEAD
        except Exception:
            # when triggered from external triggers, sometimes the camera trigger
            # task is done but not actually done, there will a DAQ WARNING message
=======
                    print("try task stopped")
                except:
                    print("if mode self trigger except traceback")
                    print(traceback.format_exc())
        except:
            # when triggered from external triggers, sometimes the camera trigger task is done but not actually done, there will a DAQ WARNING message
            print("traceback for external triggers then passed")
            print(traceback.format_exc())
>>>>>>> c9991920
            pass
        try:
            print("try to stop camera trigger task")
            self.camera_trigger_task.stop()
            print("camera trigger task stopped")
            if self.trigger_mode == "self-trigger":
                print("if self trigger try statement")
                self.master_trigger_task.stop()
                print("master trigger task stopped")
            print("master trigger task passed")    
        except nidaqmx.DaqError:
            print("try camera trigger task stop except")
            print(traceback.format_exc())
            pass

    def stop_acquisition(self):
        """Stop Acquisition.

        Stop all tasks and close them.
        """
        try:
            print("try stop acquisition")
            print("try stop acquisition print statement v2")
            # print(f"self.camera_trigger_task = {self.camera_trigger_task}")
            
            if self.trigger_mode == "self-trigger":
                self.camera_trigger_task.stop()
                print("camera trigger task stopped")
                self.camera_trigger_task.close()
                print("camera trigger task closed")

            if self.trigger_mode == "external-trigger":
                print("stop camera task external trigger")
                if self.camera_trigger_task == None:
                    print("self.camera_trigger_task = None")
                if self.camera_trigger_task != None:
                    print("external trigger camera task exists")
                    self.camera_trigger_task.stop()
                    print("camera trigger task stopped")
                    self.camera_trigger_task.close()
                    print("camera trigger task closed")
                    self.external_trigger = None
                    print("set external trigger to None")
                else:
                    print("no camera task")
                    self.external_trigger = None
                    print("no camera task set external trigger to none")
            
            if self.trigger_mode == "self-trigger":
                print("if mode self trigger master trigger task stopped")
                self.master_trigger_task.stop()
                print("master trigger task stopped")
                self.master_trigger_task.close()
                print("master trigger task closed")

            for k, task in self.analog_output_tasks.items():
                print(f"task = {task}")
                print(f"k = {k}")
                task.stop()
                print(f"{task} stopped")
                task.close()
                print("task closed")

<<<<<<< HEAD
        except (AttributeError, nidaqmx.errors.DaqError):
=======
        except (AttributeError, nidaqmx.errors.DaqError) as e:
            print("stop acquisition except error")
            print(traceback.format_exc())
>>>>>>> c9991920
            pass

        if self.wait_to_run_lock.locked():
            print("stop acqusition wait until done locked")
            self.wait_to_run_lock.release()
            print("stop acquistion wait until done released")

        self.analog_output_tasks = {}

    def enable_microscope(self, microscope_name):
        """Enable microscope.

        Parameters
        ----------
        microscope_name : str
            Name of microscope to enable.
        """
        if microscope_name != self.microscope_name:
            self.microscope_name = microscope_name
            self.analog_outputs = {}
            self.analog_output_tasks = {}

        try:
            switching_port = self.configuration["configuration"]["microscopes"][
                self.microscope_name
            ]["daq"]["laser_port_switcher"]
            switching_on_state = self.configuration["configuration"]["microscopes"][
                self.microscope_name
            ]["daq"]["laser_switch_state"]

            self.laser_switching_task.close()
            self.laser_switching_task = nidaqmx.Task()
            self.laser_switching_task.do_channels.add_do_chan(
                switching_port,
                line_grouping=nidaqmx.constants.LineGrouping.CHAN_FOR_ALL_LINES,
            )
            self.laser_switching_task.write(switching_on_state, auto_start=True)
        except KeyError:
            pass

    def update_analog_task(self, board_name):
        """Update analog task.

        Parameters
        ----------
        board_name : str
            Name of board to update.

        Returns
        -------
        bool
            True if task is updated, False otherwise.
        """
        # if there is no such analog task,
        # it means it's not acquiring and nothing needs to do.
        if board_name not in self.analog_output_tasks:
            return False
        # can't update an analog task while updating one.
        if self.is_updating_analog_task:
            return False

        self.wait_to_run_lock.acquire()
        self.is_updating_analog_task = True

        try:
            # this function waits only happens when
            # interacting through GUI in continuous mode,

            # updating an analog task happens after the task
            # is done when running a feature, so it will check and return immediately.
            self.analog_output_tasks[board_name].wait_until_done(timeout=1.0)
            self.analog_output_tasks[board_name].stop()

            # Write values to board
            waveforms = np.vstack(
                [
                    v["waveform"][self.current_channel_key][: self.n_sample]
                    for k, v in self.analog_outputs.items()
                    if k.split("/")[0] == board_name
                ]
            ).squeeze()
            self.analog_output_tasks[board_name].write(waveforms)
        except Exception:
            print(traceback.format_exc())
            for board in self.analog_output_tasks.keys():
                try:
                    self.analog_output_tasks[board].stop()
                    self.analog_output_tasks[board].close()
                except:
                    print(traceback.format_exc())

            self.create_analog_output_tasks(self.current_channel_key)
            print("create new daq analog output task because DAQmx Write failed!")

        self.is_updating_analog_task = False
        self.wait_to_run_lock.release()<|MERGE_RESOLUTION|>--- conflicted
+++ resolved
@@ -113,14 +113,8 @@
         external_trigger : nidaqmx.Task
             Task for external triggering
         """
-<<<<<<< HEAD
-        self.trigger_mode = (
-            "self-trigger" if external_trigger is None else "external-trigger"
-        )
-=======
         print("external Trigger Task Setting")
         self.trigger_mode = "self-trigger" if external_trigger is None else "external-trigger"
->>>>>>> c9991920
         self.external_trigger = external_trigger
         # self.asi_stage = self.model.active_microscope.stages[self.axis]
 
@@ -129,14 +123,9 @@
             print("self trigger if statement")
             self.create_master_trigger_task()
             trigger_source = self.configuration["configuration"]["microscopes"][
-<<<<<<< HEAD
-                self.microscope_name
-            ]["daq"]["trigger_source"]
-=======
             self.microscope_name]["daq"]["trigger_source"]
             print(f"trigger source = {trigger_source}")
 
->>>>>>> c9991920
             # set camera task trigger source
             try:
                 print("set external trigger self trigger camera task stop")
@@ -149,12 +138,6 @@
             self.camera_trigger_task.triggers.start_trigger.retriggerable = False
             # set analog task trigger source
             for board_name in self.analog_output_tasks.keys():
-<<<<<<< HEAD
-                self.analog_output_tasks[board_name].stop()
-                self.analog_output_tasks[
-                    board_name
-                ].triggers.start_trigger.cfg_dig_edge_start_trig(trigger_source)
-=======
                 try:
                     self.analog_output_tasks[board_name].stop()
                 except:
@@ -163,7 +146,6 @@
                     board_name].triggers.start_trigger.cfg_dig_edge_start_trig(
                     trigger_source
                 )
->>>>>>> c9991920
                 self.analog_output_tasks[board_name].register_done_event(None)
 
         else:
@@ -183,29 +165,17 @@
             print(f"self.external_trigger = {self.external_trigger}")
             # camera task trigger source
             self.camera_trigger_task.triggers.start_trigger.cfg_dig_edge_start_trig(
-<<<<<<< HEAD
-                self.external_trigger
-            )
-            # change camera task to regeneratable.
-            self.camera_trigger_task.triggers.start_trigger.retriggerable = True
-=======
                 self.external_trigger)
             print("self.external trigger set")
 
             # change camera task to so that it can be triggered again.
             self.camera_trigger_task.triggers.start_trigger.retriggerable = False
 
->>>>>>> c9991920
             # add callback function to analog tasks
             for board_name in self.analog_output_tasks.keys():
                 task = self.analog_output_tasks[board_name]
                 task.triggers.start_trigger.cfg_dig_edge_start_trig(
-<<<<<<< HEAD
-                    self.external_trigger
-                )
-=======
                     self.external_trigger)
->>>>>>> c9991920
                 task.register_done_event(None)
                 task.register_done_event(self.restart_analog_task_callback_func(task))
 
@@ -223,22 +193,15 @@
         callback_func : function
             Callback function
         """
-<<<<<<< HEAD
-
-=======
+
         # self.asi_stage = self.model.active_microscope.stages[self.axis]
->>>>>>> c9991920
         def callback_func(task_handle, status, callback_data):
             try:
                 logger.info("Analog Tasks Restarted")
                 task.stop()
                 task.start()
-<<<<<<< HEAD
-            except Exception:
-=======
             except:
                 print(traceback.format_exc())
->>>>>>> c9991920
                 print("*** there is some error when restarting the analog task")
             return status
 
@@ -275,13 +238,10 @@
         camera_waveform_repeat_num = self.waveform_repeat_num * self.waveform_expand_num
         self.camera_trigger_task.timing.cfg_implicit_timing(
             sample_mode=nidaqmx.constants.AcquisitionType.FINITE,
-<<<<<<< HEAD
             samps_per_chan=camera_waveform_repeat_num,
         )
-=======
             # sample_mode=nidaqmx.constants.AcquisitionType.CONTINUOUS,
             samps_per_chan=camera_waveform_repeat_num)
->>>>>>> c9991920
 
     def create_master_trigger_task(self):
         """Set up the DO master trigger task."""
@@ -388,20 +348,10 @@
         exposure_time : float
             Camera exposure duration.
         """
-<<<<<<< HEAD
-        waveform_template_name = self.configuration["experiment"]["MicroscopeState"][
-            "waveform_template"
-        ]
-        (
-            self.waveform_repeat_num,
-            self.waveform_expand_num,
-        ) = get_waveform_template_parameters(
-=======
         waveform_template_name = self.configuration['experiment']['MicroscopeState'][
             "waveform_template"]
         logger.info(f"Waveform Template Name: {waveform_template_name}")
         self.waveform_repeat_num, self.waveform_expand_num = get_waveform_template_parameters(
->>>>>>> c9991920
             waveform_template_name,
             self.configuration["waveform_templates"],
             self.configuration["experiment"]["MicroscopeState"],
@@ -452,12 +402,8 @@
             print("self.camera_task started")
             for task in self.analog_output_tasks.values():
                 task.start()
-<<<<<<< HEAD
-
-=======
                 print("task started")
         
->>>>>>> c9991920
         if self.trigger_mode == "self-trigger":
             print("if self trigger write master task")
             self.master_trigger_task.write(
@@ -479,11 +425,6 @@
                 try:
                     print("try task stop")
                     task.stop()
-<<<<<<< HEAD
-        except Exception:
-            # when triggered from external triggers, sometimes the camera trigger
-            # task is done but not actually done, there will a DAQ WARNING message
-=======
                     print("try task stopped")
                 except:
                     print("if mode self trigger except traceback")
@@ -492,7 +433,6 @@
             # when triggered from external triggers, sometimes the camera trigger task is done but not actually done, there will a DAQ WARNING message
             print("traceback for external triggers then passed")
             print(traceback.format_exc())
->>>>>>> c9991920
             pass
         try:
             print("try to stop camera trigger task")
@@ -556,13 +496,9 @@
                 task.close()
                 print("task closed")
 
-<<<<<<< HEAD
         except (AttributeError, nidaqmx.errors.DaqError):
-=======
-        except (AttributeError, nidaqmx.errors.DaqError) as e:
             print("stop acquisition except error")
             print(traceback.format_exc())
->>>>>>> c9991920
             pass
 
         if self.wait_to_run_lock.locked():
