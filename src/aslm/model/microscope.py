# Copyright (c) 2021-2022  The University of Texas Southwestern Medical Center.
# All rights reserved.

# Redistribution and use in source and binary forms, with or without
# modification, are permitted for academic and research use only (subject to the
# limitations in the disclaimer below) provided that the following conditions are met:

#      * Redistributions of source code must retain the above copyright notice,
#      this list of conditions and the following disclaimer.

#      * Redistributions in binary form must reproduce the above copyright
#      notice, this list of conditions and the following disclaimer in the
#      documentation and/or other materials provided with the distribution.

#      * Neither the name of the copyright holders nor the names of its
#      contributors may be used to endorse or promote products derived from this
#      software without specific prior written permission.

# NO EXPRESS OR IMPLIED LICENSES TO ANY PARTY'S PATENT RIGHTS ARE GRANTED BY
# THIS LICENSE. THIS SOFTWARE IS PROVIDED BY THE COPYRIGHT HOLDERS AND
# CONTRIBUTORS "AS IS" AND ANY EXPRESS OR IMPLIED WARRANTIES, INCLUDING, BUT NOT
# LIMITED TO, THE IMPLIED WARRANTIES OF MERCHANTABILITY AND FITNESS FOR A
# PARTICULAR PURPOSE ARE DISCLAIMED. IN NO EVENT SHALL THE COPYRIGHT HOLDER OR
# CONTRIBUTORS BE LIABLE FOR ANY DIRECT, INDIRECT, INCIDENTAL, SPECIAL,
# EXEMPLARY, OR CONSEQUENTIAL DAMAGES (INCLUDING, BUT NOT LIMITED TO,
# PROCUREMENT OF SUBSTITUTE GOODS OR SERVICES; LOSS OF USE, DATA, OR PROFITS; OR
# BUSINESS INTERRUPTION) HOWEVER CAUSED AND ON ANY THEORY OF LIABILITY, WHETHER
# IN CONTRACT, STRICT LIABILITY, OR TORT (INCLUDING NEGLIGENCE OR OTHERWISE)
# ARISING IN ANY WAY OUT OF THE USE OF THIS SOFTWARE, EVEN IF ADVISED OF THE
# POSSIBILITY OF SUCH DAMAGE.

# Standard Library imports
import logging
import importlib  # noqa: F401
from multiprocessing.managers import ListProxy

from aslm.model.device_startup_functions import (
    start_stage,
)
from aslm.tools.common_functions import build_ref_name
from aslm.model.devices.stages.stage_galvo import GalvoNIStage

p = __name__.split(".")[1]
logger = logging.getLogger(p)


class Microscope:
    """Microscope Class

    This class is used to control the microscope.

    Attributes
    ----------
    configuration : dict
        Configuration dictionary.
    data_buffer : ListProxy
        Data buffer.
    daq : Daq
        Daq object.
    microscope_name : str
        Microscope name.
    number_of_frames : int
        Number of frames.

    Methods
    -------
    update_data_buffer(img_width, img_height, data_buffer, number_of_frames)
        Update the data buffer for the camera.
    move_stage_offset(former_microscope=None)
        Move the stage to the offset position.
    end_acquisition()
        End the acquisition.
    get_readout_time()
        Get readout time from camera.
    """

    def __init__(
        self, name, configuration, devices_dict, is_synthetic=False, is_virtual=False
    ):

        # Initialize microscope object
        self.microscope_name = name
        self.configuration = configuration
        self.data_buffer = None
        self.stages = {}
        self.stages_list = []
        self.ask_stage_for_position = True
        self.lasers = {}
        self.galvo = {}
        self.daq = devices_dict.get("daq", None)
        self.tiger_controller = None
        self.info = {}
        self.current_channel = None
        self.channels = None
        self.available_channels = None
        self.number_of_frames = None
        self.central_focus = None
        self.is_synthetic = is_synthetic
        self.laser_wavelength = []
        self.ret_pos_dict = {}

        if is_virtual:
            return

        device_ref_dict = {
            "camera": ["type", "serial_number"],
            "filter_wheel": ["type"],
            "zoom": ["type", "servo_id"],
            "shutter": ["type", "channel"],
            "remote_focus_device": ["type", "channel"],
            "galvo": ["type", "channel"],
            "lasers": ["wavelength"],
        }

        # TODO: This cannot be pulled into the repo.
        #  I need help comping up with a more general way to have
        # shared devices.
        # devices_dict['filter_wheel']['ASI'] = devices_dict['stages']['ASI_119060508']

        device_name_dict = {"lasers": "wavelength"}

        laser_list = self.configuration["configuration"]["microscopes"][
            self.microscope_name
        ]["lasers"]
        self.laser_wavelength = [laser["wavelength"] for laser in laser_list]

        # LOAD/START CAMERAS, FILTER_WHEELS, ZOOM, SHUTTERS, REMOTE_FOCUS_DEVICES,
        # GALVOS, AND LASERS
        for device_name in device_ref_dict.keys():
            device_connection = None
            (
                device_config_list,
                device_name_list,
                is_list,
            ) = self.assemble_device_config_lists(
                device_name=device_name, device_name_dict=device_name_dict
            )

            for i, device in enumerate(device_config_list):
                device_ref_name = None
                if "hardware" in device.keys():
                    ref_list = [
                        device["hardware"][k] for k in device_ref_dict[device_name]
                    ]

                else:
                    try:
                        ref_list = [device[k] for k in device_ref_dict[device_name]]
                    except KeyError:
                        ref_list = []

                device_ref_name = build_ref_name("_", *ref_list)
                if (
                    device_name in devices_dict
                    and device_ref_name in devices_dict[device_name]
                ):
                    device_connection = devices_dict[device_name][device_ref_name]

                # SHARED DEVICES
                elif device_ref_name.startswith("NI") and (
                    device_name == "galvo" or device_name == "remote_focus_device"
                ):
                    device_connection = self.daq

                if device_ref_name.startswith("EquipmentSolutions"):
                    device_connection = self.daq

                if device_ref_name.startswith("ASI") and self.tiger_controller is None:
                    # The first ASI instance of a device connection will be passed to
                    # all other ASI devices as self.tiger_controller
                    device_connection = devices_dict[device_name][device_ref_name]
                    self.tiger_controller = device_connection
                elif (
                    device_ref_name.startswith("ASI")
                    and self.tiger_controller is not None
                ):
                    # If subsequent ASI-based tiger controller devices are included.
                    device_connection = self.tiger_controller

                # LOAD AND START DEVICES
                self.load_and_start_devices(
                    device_name=device_name,
                    is_list=is_list,
                    device_name_list=device_name_list,
                    device_ref_name=device_ref_name,
                    device_connection=device_connection,
                    name=name,
                    i=i,
                )

                if device_connection is None and device_ref_name is not None:
                    if device_name not in devices_dict:
                        devices_dict[device_name] = {}

                    devices_dict[device_name][device_ref_name] = (
                        getattr(self, device_name)[device_name_list[i]]
                        if is_list
                        else getattr(self, device_name)
                    )

        # stages
        stage_devices = self.configuration["configuration"]["microscopes"][
            self.microscope_name
        ]["stage"]["hardware"]
        if type(stage_devices) != ListProxy:
            stage_devices = [stage_devices]

        for i, device_config in enumerate(stage_devices):
            device_ref_name = build_ref_name(
                "_", device_config["type"], device_config["serial_number"]
            )

            if device_ref_name not in devices_dict["stages"]:
                logger.debug("stage has not been loaded!")
                raise Exception("no stage device!")

            # SHARED DEVICES
            if device_ref_name.startswith("GalvoNIStage"):
                devices_dict["stages"][device_ref_name] = self.daq

            if device_ref_name.startswith("ASI") and self.tiger_controller is not None:
                # If the self.tiger_controller is already set, then we can pass it to
                # other devices that are connected to the same controller.
                devices_dict["stages"][device_ref_name] = self.tiger_controller

            stage = start_stage(
                microscope_name=self.microscope_name,
                device_connection=devices_dict["stages"][device_ref_name],
                configuration=self.configuration,
                id=i,
                is_synthetic=is_synthetic,
            )
            for axis in device_config["axes"]:
                self.stages[axis] = stage
                self.info[f"stage_{axis}"] = device_ref_name

            self.stages_list.append((stage, list(device_config["axes"])))

        # connect daq and camera in synthetic mode
        if is_synthetic:
            self.daq.add_camera(self.microscope_name, self.camera)

    def update_data_buffer(self, img_width, img_height, data_buffer, number_of_frames):
        """Update the data buffer for the camera.

        Parameters
        ----------
        img_width : int
            Width of the image.
        img_height : int
            Height of the image.
        data_buffer : numpy.ndarray
            Data buffer for the camera.
        number_of_frames : int
            Number of frames to be acquired.

        Returns
        -------
        None
        """

        if self.camera.is_acquiring:
            self.camera.close_image_series()
        self.camera.set_ROI(img_height, img_width)
        self.data_buffer = data_buffer
        self.number_of_frames = number_of_frames

    def move_stage_offset(self, former_microscope=None):
        """Move the stage to the offset position.

        Parameters
        ----------
        former_microscope : str
            Name of the former microscope.

        Returns
        -------
        None
        """

        if former_microscope:
            former_offset_dict = self.configuration["configuration"]["microscopes"][
                former_microscope
            ]["stage"]
        else:
            former_offset_dict = dict((f"{a}_offset", 0) for a in self.stages)
        self_offset_dict = self.configuration["configuration"]["microscopes"][
            self.microscope_name
        ]["stage"]
        self.ask_stage_for_position = True
        pos_dict = self.get_stage_position()
        for stage, axes in self.stages_list:
            pos = {
                axis
                + "_abs": (
                    pos_dict[axis + "_pos"]
                    + self_offset_dict[axis + "_offset"]
                    - former_offset_dict[axis + "_offset"]
                )
                for axis in axes
            }
            stage.move_absolute(pos, wait_until_done=True)
        self.ask_stage_for_position = True

    def prepare_acquisition(self):
        """Prepare the acquisition.

        Parameters
        ----------
        None

        Returns
        -------
        None
        """
        self.current_channel = 0
        self.central_focus = None
        self.channels = self.configuration["experiment"]["MicroscopeState"]["channels"]
        self.available_channels = list(
            map(
                lambda c: int(c[len("channel_") :]),
                filter(lambda k: self.channels[k]["is_selected"], self.channels.keys()),
            )
        )
        if self.camera.is_acquiring:
            self.camera.close_image_series()

        # Set Camera Sensor Mode - Must be done before camera is initialized.
        sensor_mode = self.configuration["experiment"]["CameraParameters"][
            "sensor_mode"
        ]
        self.camera.set_sensor_mode(sensor_mode)
        if sensor_mode == "Light-Sheet":
            self.camera.set_readout_direction(
                self.configuration["experiment"]["CameraParameters"][
                    "readout_direction"
                ]
            )
        # Initialize Image Series - Attaches camera buffer and start imaging
        self.camera.initialize_image_series(self.data_buffer, self.number_of_frames)

        # calculate all the waveform
        self.shutter.open_shutter()
        return self.calculate_all_waveform()

    def end_acquisition(self):
        """End the acquisition.

        Parameters
        ----------
        None

        Returns
        -------
        None
        """
        self.stop_stage()
        self.daq.stop_acquisition()
        if self.camera.is_acquiring:
            self.camera.close_image_series()
        self.shutter.close_shutter()
        for k in self.lasers:
            self.lasers[k].turn_off()
        self.current_channel = 0
        self.central_focus = None

    def calculate_all_waveform(self):
        """Calculate all the waveforms.

        Parameters
        ----------
        None

        Returns
        -------
        waveform : dict
            Dictionary of all the waveforms.
        """
        readout_time = self.get_readout_time()
        camera_waveform = self.daq.calculate_all_waveforms(
            self.microscope_name, readout_time
        )
        remote_focus_waveform = self.remote_focus_device.adjust(readout_time)
        galvo_waveform = [self.galvo[k].adjust(readout_time) for k in self.galvo]
        # TODO: calculate waveform for galvo stage
        for stage, axes in self.stages_list:
            if type(stage) == GalvoNIStage:
                stage.calculate_waveform(readout_time)
        waveform_dict = {
            "camera_waveform": camera_waveform,
            "remote_focus_waveform": remote_focus_waveform,
            "galvo_waveform": galvo_waveform,
        }
        return waveform_dict

    def prepare_next_channel(self):
        """Prepare the next channel.

        Parameters
        ----------
        None

        Returns
        -------
        None
        """
        curr_channel = self.current_channel
        prefix = "channel_"
        if self.current_channel == 0:
            self.current_channel = self.available_channels[0]
        else:
            idx = (self.available_channels.index(self.current_channel) + 1) % len(
                self.available_channels
            )
            self.current_channel = self.available_channels[idx]
        if curr_channel == self.current_channel:
            return

        channel_key = prefix + str(self.current_channel)
        channel = self.configuration["experiment"]["MicroscopeState"]["channels"][
            channel_key
        ]
        # Filter Wheel Settings.
        self.filter_wheel.set_filter(channel["filter"])

        # Camera Settings
        self.current_exposure_time = channel["camera_exposure_time"]
        if (
            self.configuration["experiment"]["CameraParameters"]["sensor_mode"]
            == "Light-Sheet"
        ):
            (
                self.current_exposure_time,
                self.camera_line_interval,
            ) = self.camera.calculate_light_sheet_exposure_time(
                self.current_exposure_time,
                int(
                    self.configuration["experiment"]["CameraParameters"][
                        "number_of_pixels"
                    ]
                ),
            )
            self.camera.set_line_interval(self.camera_line_interval)
        self.camera.set_exposure_time(self.current_exposure_time)

        # Laser Settings
        current_laser_index = channel["laser_index"]
        self.lasers[str(self.laser_wavelength[current_laser_index])].set_power(
            channel["laser_power"]
        )
        for k in self.lasers:
            self.lasers[k].turn_off()
        self.lasers[str(self.laser_wavelength[current_laser_index])].turn_on()

        # stop daq before writing new waveform
        self.daq.stop_acquisition()
        # prepare daq: write waveform
        self.daq.prepare_acquisition(channel_key, self.current_exposure_time)

        # Add Defocus term
        # Assume wherever we start is the central focus
        # TODO: is this the correct assumption?
        if self.central_focus is None:
            try:
                self.central_focus = self.get_stage_position()["f_pos"]
            except KeyError:
                self.central_focus = 0.0
        self.move_stage(
            {"f_abs": self.central_focus + float(channel["defocus"])},
            wait_until_done=True,
        )

    def get_readout_time(self):
        """Get readout time from camera.

        Get the camera readout time if we are in normal mode.
        Return a -1 to indicate when we are not in normal mode.
        This is needed in daq.calculate_all_waveforms()

        Parameters
        ----------
        None

        Returns
        -------
        readout_time : float
            Camera readout time in seconds or -1 if not in Normal mode.
        """
        readout_time = 0
        if (
            self.configuration["experiment"]["CameraParameters"]["sensor_mode"]
            == "Normal"
        ):
            readout_time, _ = self.camera.calculate_readout_time()
        return readout_time

    def move_stage(self, pos_dict, wait_until_done=False):
        """Move stage to a position.

        Parameters
        ----------
        pos_dict : dict
            Dictionary of stage positions.
        wait_until_done : bool, optional
            Wait until stage is done moving, by default False

        Returns
        -------
        None
        """
        self.ask_stage_for_position = True

        if len(pos_dict.keys()) == 1:
            axis_key = list(pos_dict.keys())[0]
            axis = axis_key[: axis_key.index("_")]
            return self.stages[axis].move_axis_absolute(
                axis, pos_dict[axis_key], wait_until_done
            )

        success = True
        for stage, axes in self.stages_list:
            pos = {
                axis: pos_dict[axis]
                for axis in pos_dict
                if axis[: axis.index("_")] in axes
            }
            if pos:
                success = stage.move_absolute(pos, wait_until_done) and success

        return success

    def stop_stage(self):
        """Stop stage.

        Parameters
        ----------
        None

        Returns
        -------
        None
        """

        self.ask_stage_for_position = True

        for stage, axes in self.stages_list:
            stage.stop()

    def get_stage_position(self):
        """Get stage position.

        Parameters
        ----------
        None

        Returns
        -------
        stage_position : dict
            Dictionary of stage positions.
        """

        if self.ask_stage_for_position:
            # self.ret_pos_dict = {}
            for stage, axes in self.stages_list:
                temp_pos = stage.report_position()
                self.ret_pos_dict.update(temp_pos)
            self.ask_stage_for_position = False
        return self.ret_pos_dict

    def update_stage_limits(self, limits_flag=True):
        self.ask_stage_for_position = True
        for stage, _ in self.stages_list:
            stage.stage_limits = limits_flag

    def assemble_device_config_lists(self, device_name, device_name_dict):
        """Assemble device config lists.

        Parameters
        ----------
        device_name : str
            Device name.
        device_name_dict : dict
            Device name dictionary.

        Returns
        -------
        device_config_list : list
            Device configuration list.
        device_name_list : list
            Device name list.
        """
        device_config_list = []
        device_name_list = []

<<<<<<< HEAD
        ret_pos_dict = {}
        for axis in self.stages:
            pos_axis = axis + "_pos"
            temp_pos = self.stages[axis].report_position()
            ret_pos_dict[pos_axis] = temp_pos[pos_axis]
        return ret_pos_dict

    def move_remote_focus(self, offset=None):
        readout_time = self.get_readout_time()
        self.remote_focus_device.move(readout_time, offset)
=======
        devices = self.configuration["configuration"]["microscopes"][
            self.microscope_name
        ][device_name]

        if type(devices) == ListProxy:
            i = 0
            for d in devices:
                device_config_list.append(d)
                if device_name in device_name_dict:
                    device_name_list.append(
                        build_ref_name("_", d[device_name_dict[device_name]])
                    )

                else:
                    device_name_list.append(build_ref_name("_", device_name, i))
                i += 1
            is_list = True

        else:
            device_config_list.append(devices)
            is_list = False

        return device_config_list, device_name_list, is_list

    def load_and_start_devices(
        self,
        device_name,
        is_list,
        device_name_list,
        device_ref_name,
        device_connection,
        name,
        i,
    ):
        """Load and start devices.

        Parameters
        ----------
        device_name : str
            Device name.
        is_list : bool
            Is list.
        device_name_list : list
            Device name list.
        device_ref_name : str
            Device reference name.
        device_connection : str
            Device connection.
        name : str
            Name.
        i : int
            Index.

        Returns
        -------
        None
        """
        # Import start_device classes
        try:
            exec(
                f"start_{device_name}=importlib.import_module("
                f"'aslm.model.device_startup_functions').start_{device_name}"
            )
        except AttributeError:
            print(f"Could not import start_{device_name}")
            print(f"Could not load device {device_name}")

        # Start the devices
        if is_list:
            exec(
                f"self.{device_name}['{device_name_list[i]}'] = "
                f"start_{device_name}(name, device_connection, self.configuration, "
                f"i, self.is_synthetic)"
            )
            if device_name in device_name_list[i]:
                self.info[device_name_list[i]] = device_ref_name
        else:
            exec(
                f"self.{device_name} = start_{device_name}(name, "
                f"device_connection, self.configuration, self.is_synthetic)"
            )
            self.info[device_name] = device_ref_name

    def terminate(self):
        """ Close hardware explicitly. """
        self.camera.close_camera()
        try:
            # Currently only for RemoteFocusEquipmentSolutions
            self.remote_focus_device.close_connection()
        except AttributeError:
            pass
>>>>>>> f1a32eaf
<|MERGE_RESOLUTION|>--- conflicted
+++ resolved
@@ -558,7 +558,6 @@
         stage_position : dict
             Dictionary of stage positions.
         """
-
         if self.ask_stage_for_position:
             # self.ret_pos_dict = {}
             for stage, axes in self.stages_list:
@@ -567,6 +566,10 @@
             self.ask_stage_for_position = False
         return self.ret_pos_dict
 
+    def move_remote_focus(self, offset=None):
+        readout_time = self.get_readout_time()
+        self.remote_focus_device.move(readout_time, offset)
+
     def update_stage_limits(self, limits_flag=True):
         self.ask_stage_for_position = True
         for stage, _ in self.stages_list:
@@ -592,18 +595,6 @@
         device_config_list = []
         device_name_list = []
 
-<<<<<<< HEAD
-        ret_pos_dict = {}
-        for axis in self.stages:
-            pos_axis = axis + "_pos"
-            temp_pos = self.stages[axis].report_position()
-            ret_pos_dict[pos_axis] = temp_pos[pos_axis]
-        return ret_pos_dict
-
-    def move_remote_focus(self, offset=None):
-        readout_time = self.get_readout_time()
-        self.remote_focus_device.move(readout_time, offset)
-=======
         devices = self.configuration["configuration"]["microscopes"][
             self.microscope_name
         ][device_name]
@@ -694,5 +685,4 @@
             # Currently only for RemoteFocusEquipmentSolutions
             self.remote_focus_device.close_connection()
         except AttributeError:
-            pass
->>>>>>> f1a32eaf
+            pass