--- conflicted
+++ resolved
@@ -949,25 +949,13 @@
         self.data_buffer_positions[self.frame_id][2] = stage_pos["z_pos"]
         self.data_buffer_positions[self.frame_id][3] = stage_pos["theta_pos"]
         self.data_buffer_positions[self.frame_id][4] = stage_pos["f_pos"]
-<<<<<<< HEAD
 
         self.active_microscope.turn_on_laser()
-=======
-        
->>>>>>> 022d1050
+
         # Run the acquisition
         try:
-            print("DAQ Trigger Sent")
-            self.logger.info("DAQ Trigger Sent")
             self.active_microscope.daq.run_acquisition()
-<<<<<<< HEAD
         except:  # noqa
-=======
-        except:
-            print("DAQ Trigger Except")
-            self.logger.info("DAQ Trigger Except")
-            print(traceback.format_exc())
->>>>>>> 022d1050
             self.active_microscope.daq.stop_acquisition()
             self.active_microscope.daq.prepare_acquisition(
                 f"channel_{self.active_microscope.current_channel}",
