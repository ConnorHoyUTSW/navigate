# Copyright (c) 2021-2022  The University of Texas Southwestern Medical Center.
# All rights reserved.

# Redistribution and use in source and binary forms, with or without
# modification, are permitted for academic and research use only (subject to the
# limitations in the disclaimer below) provided that the following conditions are met:

#      * Redistributions of source code must retain the above copyright notice,
#      this list of conditions and the following disclaimer.

#      * Redistributions in binary form must reproduce the above copyright
#      notice, this list of conditions and the following disclaimer in the
#      documentation and/or other materials provided with the distribution.

#      * Neither the name of the copyright holders nor the names of its
#      contributors may be used to endorse or promote products derived from this
#      software without specific prior written permission.

# NO EXPRESS OR IMPLIED LICENSES TO ANY PARTY'S PATENT RIGHTS ARE GRANTED BY
# THIS LICENSE. THIS SOFTWARE IS PROVIDED BY THE COPYRIGHT HOLDERS AND
# CONTRIBUTORS "AS IS" AND ANY EXPRESS OR IMPLIED WARRANTIES, INCLUDING, BUT NOT
# LIMITED TO, THE IMPLIED WARRANTIES OF MERCHANTABILITY AND FITNESS FOR A
# PARTICULAR PURPOSE ARE DISCLAIMED. IN NO EVENT SHALL THE COPYRIGHT HOLDER OR
# CONTRIBUTORS BE LIABLE FOR ANY DIRECT, INDIRECT, INCIDENTAL, SPECIAL,
# EXEMPLARY, OR CONSEQUENTIAL DAMAGES (INCLUDING, BUT NOT LIMITED TO,
# PROCUREMENT OF SUBSTITUTE GOODS OR SERVICES; LOSS OF USE, DATA, OR PROFITS; OR
# BUSINESS INTERRUPTION) HOWEVER CAUSED AND ON ANY THEORY OF LIABILITY, WHETHER
# IN CONTRACT, STRICT LIABILITY, OR TORT (INCLUDING NEGLIGENCE OR OTHERWISE)
# ARISING IN ANY WAY OUT OF THE USE OF THIS SOFTWARE, EVEN IF ADVISED OF THE
# POSSIBILITY OF SUCH DAMAGE.
#

# Standard Library Imports
import threading
import logging
import multiprocessing as mp

# Third Party Imports

# Local Imports
from aslm.model.concurrency.concurrency_tools import SharedNDArray
from aslm.model.features.autofocus import Autofocus
from aslm.model.features.image_writer import ImageWriter
from aslm.model.features.common_features import (
    ChangeResolution,
    Snap,
    ZStackAcquisition,
    FindTissueSimple2D,
    PrepareNextChannel,
    LoopByCount,
    ConProAcquisition,
)
from aslm.model.features.feature_container import load_features
from aslm.model.features.restful_features import IlastikSegmentation
from aslm.model.features.volume_search import VolumeSearch
from aslm.log_files.log_functions import log_setup
from aslm.tools.common_dict_tools import update_stage_dict
from aslm.model.device_startup_functions import load_devices
from aslm.model.microscope import Microscope


# Logger Setup
p = __name__.split(".")[1]


class Model:
    """ASLM Model Class

    Model for Model-View-Controller Software Architecture.

    Attributes
    ----------
    USE_GPU : bool
        Flag for whether or not to leverage CUDA analysis engine.
    args : str
        ...
    configuration_path : str
        File path for the global configuration of the microscope
    experiment_path : str
        File path for the experiment configuration of the microscope
    event_queue : ...
        ...

    Methods
    -------
    update_data_buffer()
    get_data_buffer()
    create_pipe()
    release_pipe()
    run_command()
    move_stage()
    end_acquisition()
    run_data_process()
    get_readout_time()
    prepare_acquisition()
    run_single_channel_acquisition()
    run_single_acquisition()
    snap_image()
    run_live_acquisition()
    run_z_stack_acquisition()
    run_single_channel_acquisition_with_features()
    """

    def __init__(self, USE_GPU, args, configuration=None, event_queue=None):

        log_setup("model_logging.yml")
        self.logger = logging.getLogger(p)

        # Loads the YAML file for all of the microscope parameters
        self.configuration = configuration

        devices_dict = load_devices(configuration, args.synthetic_hardware)
        self.microscopes = {}
        for microscope_name in configuration["configuration"]["microscopes"].keys():
            self.microscopes[microscope_name] = Microscope(
                microscope_name, configuration, devices_dict, args.synthetic_hardware
            )
        self.active_microscope = None
        self.active_microscope_name = None
        self.get_active_microscope()

        # Acquisition Housekeeping
        self.imaging_mode = None
        self.image_count = 0
        self.acquisition_count = 0
        self.total_acquisition_count = None
        self.total_image_count = None
        self.current_filter = "Empty"
        self.current_laser = "488nm"
        self.current_laser_index = 1
        self.current_exposure_time = 0  # milliseconds
        self.pre_exposure_time = 0  # milliseconds
        self.camera_line_interval = 9.7e-6  # s
        self.start_time = None
        self.data_buffer = None
        self.img_width = int(
            self.configuration["configuration"]["microscopes"][
                self.active_microscope_name
            ]["camera"]["x_pixels"]
        )
        self.img_height = int(
            self.configuration["configuration"]["microscopes"][
                self.active_microscope_name
            ]["camera"]["y_pixels"]
        )
        self.data_buffer_positions = None
        self.is_acquiring = False

        # Autofocusing
        self.f_position = None
        self.max_entropy = None
        self.focus_pos = None

        # Threads
        self.signal_thread = None
        self.data_thread = None

        # show image function/pipe handler
        self.show_img_pipe = None

        # Plot Pipe handler
        self.plot_pipe = None

        # waveform queue
        self.event_queue = event_queue

        # frame signal id
        self.frame_id = 0

        # flags
        self.autofocus_on = False  # autofocus
        self.is_live = False  # need to clear up data buffer after acquisition
        self.is_save = False  # save data
        self.stop_acquisition = False  # stop signal and data threads
        self.stop_send_signal = False  # stop signal thread

        self.pause_data_event = threading.Event()
        self.pause_data_ready_lock = threading.Lock()
        self.ask_to_pause_data_thread = False

        # data buffer for image frames
        self.number_of_frames = self.configuration["experiment"]["CameraParameters"][
            "databuffer_size"
        ]
        self.update_data_buffer(self.img_width, self.img_height)

        # Image Writer/Save functionality
        self.image_writer = None

        # feature list
        # TODO: put it here now
        self.feature_list = []
        # automatically switch resolution
        self.feature_list.append(
            [
                [{"name": ChangeResolution, "args": ("1x",)}, {"name": Snap}],
                [{"name": ChangeResolution, "args": ("high",)}, {"name": Snap}],
            ]
        )
        # z stack acquisition
        self.feature_list.append([{"name": ZStackAcquisition}])
        # threshold and tile
        self.feature_list.append([{"name": FindTissueSimple2D}])
        # Ilastik segmentation
        self.feature_list.append([{"name": IlastikSegmentation}])
        # volume search
        self.feature_list.append([{"name": VolumeSearch}])

        self.acquisition_modes_feature_setting = {
            "single": [{"name": PrepareNextChannel}],
            "live": [
                (
                    {"name": PrepareNextChannel},
                    {
                        "name": LoopByCount,
                        "args": ("experiment.MicroscopeState.selected_channels",),
                    },
                )
            ],
            "z-stack": [
                (
                    {"name": ZStackAcquisition},
                    {
                        "name": LoopByCount,
                        "args": ("experiment.MicroscopeState.timepoints",),
                    },
                )
            ],
            "projection": [{"name": PrepareNextChannel}],
<<<<<<< HEAD
            "confocal-projection" : [{"name": PrepareNextChannel}, {"name": ConProAcquisition}]
=======
            "customized": []
>>>>>>> 1d49c455
        }

    def update_data_buffer(self, img_width=512, img_height=512):
        """Update the Data Buffer

        Parameters
        ----------
        img_width : int
            Number of active pixels in the x-dimension.
        img_height : int
            Number of active pixels in the y-dimension.
        """
        self.data_buffer = [
            SharedNDArray(shape=(img_height, img_width), dtype="uint16")
            for i in range(self.number_of_frames)
        ]
        self.img_width = img_width
        self.img_height = img_height
        self.data_buffer_positions = SharedNDArray(
            shape=(self.number_of_frames, 5), dtype=float
        )  # z-index, x, y, z, theta, f
        for microscope_name in self.microscopes:
            self.microscopes[microscope_name].update_data_buffer(
                img_width, img_height, self.data_buffer, self.number_of_frames
            )

    def get_data_buffer(self, img_width=512, img_height=512):
        """Get the data buffer.

        If the number of active pixels in x and y changes, updates the data buffer and
        returns newly-sized buffer.

        Parameters
        ----------
        img_height : int
            Number of active pixels in the x-dimension.
        img_width : int
            Number of active pixels in the y-dimension.

        Returns
        -------
        data_buffer : SharedNDArray
            Shared memory object.
        """
        if img_width != self.img_width or img_height != self.img_height:
            self.update_data_buffer(img_width, img_height)
        return self.data_buffer

    def create_pipe(self, pipe_name):
        """Create a data pipe.

        Creates a pair of connection objects connected by a pipe which by default is
        duplex (two-way)

        Parameters
        ----------
        pipe_name : str
            Name of pipe to create.

        Returns
        -------
        end1 : object
            Connection object.
        """
        self.release_pipe(pipe_name)
        end1, end2 = mp.Pipe()
        setattr(self, pipe_name, end2)
        return end1

    def release_pipe(self, pipe_name):
        """Close a data pipe.

        Parameters
        ----------
        pipe_name : str
            Name of pipe to close.
        """
        if hasattr(self, pipe_name):
            pipe = getattr(self, pipe_name)
            if pipe:
                pipe.close()
            delattr(self, pipe_name)

    def get_active_microscope(self):
        """Get the active microscope.

        Returns
        -------
        microscope : Microscope
            Active microscope.
        """

        self.active_microscope_name = self.configuration["experiment"][
            "MicroscopeState"
        ]["microscope_name"]
        self.active_microscope = self.microscopes[self.active_microscope_name]
        return self.active_microscope

    def get_offset_variance_maps(self):
        """Get the offset variance maps.

        Returns
        -------
        offset_variance_maps : dict
            Offset variance maps.
        """

        return self.active_microscope.camera.get_offset_variance_maps()

    def run_command(self, command, *args, **kwargs):
        """Receives commands from the controller.

        Parameters
        ----------
        command : str
            Type of command to run.
        *args : list
            List of arguments to pass to the command.
        **kwargs : dict
            Dictionary of keyword arguments to pass to the command.
        """
        logging.info("ASLM Model - Received command from controller:", command, args)
        if not self.data_buffer:
            logging.debug("ASLM Model - Shared Memory Buffer Not Set Up.")
            return

        if command == "acquire":
            self.is_acquiring = True
            self.imaging_mode = self.configuration["experiment"]["MicroscopeState"][
                "image_mode"
            ]
            self.is_save = self.configuration["experiment"]["MicroscopeState"][
                "is_save"
            ]
            self.prepare_acquisition()
            # load features
            if self.imaging_mode == "customized":
                if self.addon_feature is None:
                    self.addon_feature = self.acquisition_modes_feature_setting["single"]
                self.signal_container, self.data_container = load_features(self, self.addon_feature)
            else:
                self.signal_container, self.data_container = load_features(
                    self, self.acquisition_modes_feature_setting[self.imaging_mode]
                )

            if self.imaging_mode == "single":
                self.configuration["experiment"]["MicroscopeState"][
                    "stack_cycling_mode"
                ] = "per_z"

            if self.imaging_mode == "projection":
                self.move_stage({"z_abs": 0})

            if self.imaging_mode == "live" or self.imaging_mode == "projection":
                self.signal_thread = threading.Thread(target=self.run_live_acquisition)
            else:
                self.signal_thread = threading.Thread(target=self.run_acquisition)

            self.signal_thread.name = f"{self.imaging_mode} signal"
            if self.is_save and self.imaging_mode != "live":
                # self.configuration['experiment']['Saving'] = kwargs['saving_info']
                self.image_writer = ImageWriter(self)
                self.data_thread = threading.Thread(
                    target=self.run_data_process,
                    kwargs={"data_func": self.image_writer.save_image},
                )
            else:
                self.is_save = False
                self.data_thread = threading.Thread(target=self.run_data_process)
            self.data_thread.name = f"{self.imaging_mode} Data"
            self.signal_thread.start()
            self.data_thread.start()

        elif command == "update_setting":
            """
            Called by the controller
            Passes the string 'resolution' and a dictionary
            consisting of the resolution_mode, the zoom, and the laser_info.
            e.g., self.resolution_info['waveform_constants'][self.resolution][self.mag]
            """
            reboot = False
            microscope_name = self.configuration["experiment"]["MicroscopeState"][
                "microscope_name"
            ]
            if self.is_acquiring:
                # We called this while in the middle of an acquisition
                # stop live thread
                self.stop_send_signal = True
                self.signal_thread.join()
                if microscope_name != self.active_microscope_name:
                    self.pause_data_thread()
                    self.active_microscope.end_acquisition()
                    reboot = True
                self.active_microscope.current_channel = 0

            if args[0] == "resolution":
                self.change_resolution(
                    self.configuration["experiment"]["MicroscopeState"][
                        "microscope_name"
                    ]
                )

            if reboot:
                # prepare active microscope
                waveform_dict = self.active_microscope.prepare_acquisition()
                self.resume_data_thread()
            else:
                waveform_dict = self.active_microscope.calculate_all_waveform()

            self.event_queue.put(("waveform", waveform_dict))

            if self.is_acquiring:
                # prepare devices based on updated info
                # load features
                self.signal_container, self.data_container = load_features(
                    self, self.acquisition_modes_feature_setting[self.imaging_mode]
                )
                self.stop_send_signal = False
                self.signal_thread = threading.Thread(target=self.run_live_acquisition)
                self.signal_thread.name = "Waveform Popup Signal"
                self.signal_thread.start()

        elif command == "autofocus":
            """
            Autofocus Routine
            Args[0] is a dictionary of the microscope state (resolution, zoom, ...)
            Args[1] is a dictionary of the user-defined autofocus parameters:
            {'coarse_range': 500,
            'coarse_step_size': 50,
            'coarse_selected': True,
            'fine_range': 50,
            'fine_step_size': 5,
            'fine_selected': True}
            """
            autofocus = Autofocus(self)
            autofocus.run(*args)

        elif command == "load_feature":
            """
            args[0]: int, args[0]-1 is the id of features
                   : 0 no features
                   : str, name of feature, case sensitive
            """
            if hasattr(self, "signal_container"):
                delattr(self, "signal_container")
                delattr(self, "data_container")

            if type(args[0]) == int:
                self.addon_feature = None
                if args[0] != 0:
                    self.addon_feature = self.feature_list[args[0] - 1]
                    self.signal_container, self.data_container = load_features(
                        self, self.addon_feature
                    )
            elif type(args[0]) == str:
                try:
                    if len(args) > 1:
                        self.addon_feature = [{"name": globals()[args[0]], "args": (args[1],)}]
                        self.signal_container, self.data_container = load_features(
                            self, self.addon_feature
                        )
                    else:
                        self.addon_feature = [{"name": globals()[args[0]]}]
                        self.signal_container, self.data_container = load_features(
                            self, self.addon_feature
                        )
                except KeyError:
                    self.logger.debug(
                        f"run_command - load_feature - Unknown feature {args[0]}."
                    )

        elif command == "stop":
            """
            Called when user halts the acquisition
            """
            self.logger.info("ASLM Model - Stopping with stop command.")
            self.stop_acquisition = True
            if self.signal_thread:
                self.signal_thread.join()
            if self.data_thread:
                self.data_thread.join()
            self.end_acquisition()

    def move_stage(self, pos_dict, wait_until_done=False):
        """Moves the stages.

        Updates the stage dictionary, moves to the desired position, and reports
        the position.

        Parameters
        ----------
        pos_dict : dict
            Dictionary of stage positions.
        wait_until_done : bool
            Checks "on target state" after command and waits until done.

        Returns
        -------
        success : bool
            Was the move successful?
        """
        return self.active_microscope.move_stage(pos_dict, wait_until_done)

    def get_stage_position(self):
        """Get the position of the stage.

        Returns
        -------
        ret_pos_dict : dict
            Dictionary of stage positions.
        """
        return self.active_microscope.get_stage_position()

    def stop_stage(self):
        """Stop the stages."""
        self.active_microscope.stop_stage()
        ret_pos_dict = self.get_stage_position()
        update_stage_dict(self, ret_pos_dict)

    def end_acquisition(self):
        """End the acquisition.

        Sets the current channel to 0, clears the signal and data containers,
        disconnects buffer in live mode and closes the shutters.
        #
        """
        self.is_acquiring = False
        if hasattr(self, "signal_container"):
            self.signal_container.cleanup()
            delattr(self, "signal_container")
        if hasattr(self, "data_container"):
            self.data_container.cleanup()
            delattr(self, "data_container")
        if self.image_writer is not None:
            self.image_writer.close()

        self.active_microscope.end_acquisition()
        self.addon_feature = None

    def run_data_process(self, num_of_frames=0, data_func=None):
        """Run the data process.

        This function is the structure of data thread.

        Parameters
        ----------
        num_of_frames : int
            Number of frames to acquire.
        data_func : object
            Function to run on the acquired data.
        """

        wait_num = 10  # this will let this thread wait 10 * 500 ms before it ends
        acquired_frame_num = 0

        # whether acquire specific number of frames.
        count_frame = num_of_frames > 0

        while not self.stop_acquisition:
            if self.ask_to_pause_data_thread:
                self.pause_data_ready_lock.release()
                self.pause_data_event.clear()
                self.pause_data_event.wait()
            frame_ids = (
                self.active_microscope.camera.get_new_frame()
            )  # This is the 500 ms wait for Hamamatsu
            self.logger.info(
                f"ASLM Model - Running data process, get frames {frame_ids}"
            )
            # if there is at least one frame available
            if not frame_ids:
                self.logger.info(f"ASLM Model - Waiting {wait_num}")
                wait_num -= 1
                if wait_num <= 0:
                    # it has waited for wait_num * 500 ms, it's sure there won't be any
                    # frame coming
                    break
                continue

            wait_num = 10

            # Leave it here for now to work with current ImageWriter workflow
            # Will move it feature container later
            if data_func:
                data_func(frame_ids)

            if hasattr(self, "data_container"):
                if self.data_container.is_closed:
                    self.logger.info("ASLM Model - Data container is closed.")
                    self.stop_acquisition = True
                    break
                self.data_container.run(frame_ids)

            # show image
            self.logger.info(f"ASLM Model - Sent through pipe{frame_ids[0]}")
            self.show_img_pipe.send(frame_ids[0])

            acquired_frame_num += len(frame_ids)
            if count_frame and acquired_frame_num >= num_of_frames:
                self.logger.info("ASLM Model - Loop stop condition met.")
                self.stop_acquisition = True

        self.show_img_pipe.send("stop")
        self.logger.info("ASLM Model - Data thread stopped.")
        self.logger.info(f"ASLM Model - Received frames in total: {acquired_frame_num}")

        # release the lock when data thread ends
        if self.pause_data_ready_lock.locked():
            self.pause_data_ready_lock.release()

        self.end_acquisition()  # Need this to turn off the lasers/close the shutters

    def pause_data_thread(self):
        """Pause the data thread.

        This function is called when user pauses the acquisition.
        """

        self.pause_data_ready_lock.acquire()
        self.ask_to_pause_data_thread = True
        self.pause_data_ready_lock.acquire()

    def resume_data_thread(self):
        """Resume the data thread.

        This function is called when user resumes the acquisition.
        """

        self.ask_to_pause_data_thread = False
        self.pause_data_event.set()
        if self.pause_data_ready_lock.locked():
            self.pause_data_ready_lock.release()

    def prepare_acquisition(self, turn_off_flags=True):
        """Prepare the acquisition.

        This function is called when user starts the acquisition.
        Sets flags, calculates all of the waveforms.
        Sets the Camera Sensor Mode, initializes the data buffer, starts camera,
        and opens shutters
        Sets flags.
        Calculates all of the waveforms.
        Sets the Camera Sensor Mode
        Initializes the data buffer and starts camera.
        Opens Shutters

        Parameters
        ----------
        turn_off_flags : bool
            Turn off the flags.
        """
        # turn off flags
        if turn_off_flags:
            self.stop_acquisition = False
            self.stop_send_signal = False
            self.autofocus_on = False
            self.is_live = False

        # prepare active microscope
        waveform_dict = self.active_microscope.prepare_acquisition()

        self.event_queue.put(("waveform", waveform_dict))

        self.frame_id = 0

    def snap_image(self):
        """Acquire an image after updating the waveforms.

        Can be used in acquisitions where changing waveforms are required,
        but there is additional overhead due to the need to write the
        waveforms into the buffers of the DAQ cards.

        TODO: Cleanup.
        """
        if hasattr(self, "signal_container"):
            self.signal_container.run()

        #  Initialize, run, and stop the acquisition.
        #  Consider putting below to not block thread.
        # self.active_microscope.daq.prepare_acquisition(
        #     channel_key, self.current_exposure_time
        # )

        # Stash current position, channel, timepoint
        # Do this here, because signal container functions can inject changes
        # to the stage
        self.data_buffer_positions[self.frame_id][0] = self.configuration["experiment"][
            "StageParameters"
        ]["x"]
        self.data_buffer_positions[self.frame_id][1] = self.configuration["experiment"][
            "StageParameters"
        ]["y"]
        self.data_buffer_positions[self.frame_id][2] = self.configuration["experiment"][
            "StageParameters"
        ]["z"]
        self.data_buffer_positions[self.frame_id][3] = self.configuration["experiment"][
            "StageParameters"
        ]["theta"]
        self.data_buffer_positions[self.frame_id][4] = self.configuration["experiment"][
            "StageParameters"
        ]["f"]

        # Run the acquisition
        self.active_microscope.daq.run_acquisition()
        # self.active_microscope.daq.stop_acquisition()

        if hasattr(self, "signal_container"):
            self.signal_container.run(wait_response=True)

        self.frame_id = (self.frame_id + 1) % self.number_of_frames

    def run_live_acquisition(self):
        """Stream live image to the GUI.

        Recalculates the waveforms for each image, thereby allowing people to adjust
        acquisition parameters in real-time.
        """
        self.stop_acquisition = False
        while self.stop_acquisition is False and self.stop_send_signal is False:
            self.run_acquisition()

    def run_acquisition(self):
        """Run acquisition along with a feature list one time."""
        if not hasattr(self, "signal_container"):
            self.snap_image()
            return

        self.signal_container.reset()

        while (
            not self.signal_container.end_flag
            and not self.stop_send_signal
            and not self.stop_acquisition
        ):
            self.snap_image()
            if not hasattr(self, "signal_container"):
                return
            if self.signal_container.is_closed:
                self.logger.info("ASLM Model - Signal container is closed.")
                self.stop_acquisition = True
                return
        if self.imaging_mode != "live":
            self.stop_acquisition = True

    def change_resolution(self, resolution_value):
        """Switch resolution mode of the microscope.

        Parameters
        ----------
        resolution_value : str
            Resolution mode.
        """
        if resolution_value != self.active_microscope_name:
            former_microscope = self.active_microscope_name
            self.get_active_microscope()
            self.active_microscope.move_stage_offset(former_microscope)

        # update zoom if possible
        try:
            zoom_value = self.configuration["experiment"]["MicroscopeState"]["zoom"]
            self.active_microscope.zoom.set_zoom(zoom_value)
            self.logger.debug(
                f"Change zoom of {self.active_microscope_name} to {zoom_value}"
            )
        except ValueError as e:
            self.logger.debug(f"{self.active_microscope_name}: {e}")

    def load_images(self, filenames=None):
        """Load/Unload images to the Synthetic Camera

        Parameters
        ----------
        filenames : list
            List of filenames to load.
        """
        self.active_microscope.camera.initialize_image_series(
            self.data_buffer, self.number_of_frames
        )
        self.active_microscope.camera.load_images(filenames)
        self.active_microscope.camera.close_image_series()

    def update_ilastik_setting(
        self, display_segmentation=False, mark_position=True, target_labels=[1]
    ):
        """Update the ilastik setting.

        Parameters
        ----------
        display_segmentation : bool
            Display segmentation.
        mark_position : bool
            Mark position.
        target_labels : list
            Target labels.
        """
        self.display_ilastik_segmentation = display_segmentation
        self.mark_ilastik_position = mark_position
        self.ilastik_target_labels = target_labels<|MERGE_RESOLUTION|>--- conflicted
+++ resolved
@@ -227,11 +227,8 @@
                 )
             ],
             "projection": [{"name": PrepareNextChannel}],
-<<<<<<< HEAD
-            "confocal-projection" : [{"name": PrepareNextChannel}, {"name": ConProAcquisition}]
-=======
+            "confocal-projection" : [{"name": PrepareNextChannel}, {"name": ConProAcquisition}],
             "customized": []
->>>>>>> 1d49c455
         }
 
     def update_data_buffer(self, img_width=512, img_height=512):
