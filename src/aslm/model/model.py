# Copyright (c) 2021-2022  The University of Texas Southwestern Medical Center.
# All rights reserved.

# Redistribution and use in source and binary forms, with or without
# modification, are permitted for academic and research use only (subject to the limitations in the disclaimer below)
# provided that the following conditions are met:

#      * Redistributions of source code must retain the above copyright notice,
#      this list of conditions and the following disclaimer.

#      * Redistributions in binary form must reproduce the above copyright
#      notice, this list of conditions and the following disclaimer in the
#      documentation and/or other materials provided with the distribution.

#      * Neither the name of the copyright holders nor the names of its
#      contributors may be used to endorse or promote products derived from this
#      software without specific prior written permission.

# NO EXPRESS OR IMPLIED LICENSES TO ANY PARTY'S PATENT RIGHTS ARE GRANTED BY
# THIS LICENSE. THIS SOFTWARE IS PROVIDED BY THE COPYRIGHT HOLDERS AND
# CONTRIBUTORS "AS IS" AND ANY EXPRESS OR IMPLIED WARRANTIES, INCLUDING, BUT NOT
# LIMITED TO, THE IMPLIED WARRANTIES OF MERCHANTABILITY AND FITNESS FOR A
# PARTICULAR PURPOSE ARE DISCLAIMED. IN NO EVENT SHALL THE COPYRIGHT HOLDER OR
# CONTRIBUTORS BE LIABLE FOR ANY DIRECT, INDIRECT, INCIDENTAL, SPECIAL,
# EXEMPLARY, OR CONSEQUENTIAL DAMAGES (INCLUDING, BUT NOT LIMITED TO,
# PROCUREMENT OF SUBSTITUTE GOODS OR SERVICES; LOSS OF USE, DATA, OR PROFITS; OR
# BUSINESS INTERRUPTION) HOWEVER CAUSED AND ON ANY THEORY OF LIABILITY, WHETHER
# IN CONTRACT, STRICT LIABILITY, OR TORT (INCLUDING NEGLIGENCE OR OTHERWISE)
# ARISING IN ANY WAY OUT OF THE USE OF THIS SOFTWARE, EVEN IF ADVISED OF THE
# POSSIBILITY OF SUCH DAMAGE.
#

# Standard Library Imports
import time
import threading
import logging
import multiprocessing as mp

# Third Party Imports
import numpy as np

# Local Imports
from aslm.model.concurrency.concurrency_tools import ResultThread, SharedNDArray
from aslm.model.features.autofocus import Autofocus
from aslm.model.features.adaptive_optics import TonyWilson
# CONOR: The AO routine should be a "feature"!
from aslm.model.features.image_writer import ImageWriter
from aslm.model.features.dummy_detective import Dummy_Detective
from aslm.model.features.common_features import *
from aslm.model.features.feature_container import load_features
from aslm.model.features.restful_features import IlastikSegmentation
from aslm.model.features.volume_search import VolumeSearch
from aslm.log_files.log_functions import log_setup
from aslm.tools.common_dict_tools import update_stage_dict
from aslm.model.device_startup_functions import load_devices
from aslm.model.microscope import Microscope


# Logger Setup
p = __name__.split(".")[1]


class Model:
    """ASLM Model Class

    Model for Model-View-Controller Software Architecture.

    Attributes
    ----------
    USE_GPU : bool
        Flag for whether or not to leverage CUDA analysis engine.
    args : str
        ...
    configuration_path : str
        File path for the global configuration of the microscope
    experiment_path : str
        File path for the experiment configuration of the microscope
    event_queue : ...
        ...

    Methods
    -------
    update_data_buffer()
    get_data_buffer()
    create_pipe()
    release_pipe()
    run_command()
    move_stage()
    end_acquisition()
    run_data_process()
    get_readout_time()
    prepare_acquisition()
    run_single_channel_acquisition()
    run_single_acquisition()
    snap_image()
    run_live_acquisition()
    run_z_stack_acquisition()
    run_single_channel_acquisition_with_features()
    """

    def __init__(self, USE_GPU, args, configuration=None, event_queue=None):

        log_setup("model_logging.yml")
        self.logger = logging.getLogger(p)

        # Loads the YAML file for all of the microscope parameters
        self.configuration = configuration

        devices_dict = load_devices(configuration, args.synthetic_hardware)
        self.microscopes = {}
        for microscope_name in configuration["configuration"]["microscopes"].keys():
            self.microscopes[microscope_name] = Microscope(
                microscope_name, configuration, devices_dict, args.synthetic_hardware
            )
        self.active_microscope = None
        self.active_microscope_name = None
        self.get_active_microscope()

        # Acquisition Housekeeping
        self.imaging_mode = None
        self.image_count = 0
        self.acquisition_count = 0
        self.total_acquisition_count = None
        self.total_image_count = None
        self.current_filter = "Empty"
        self.current_laser = "488nm"
        self.current_laser_index = 1
        self.current_exposure_time = 0  # milliseconds
        self.pre_exposure_time = 0  # milliseconds
        self.camera_line_interval = 9.7e-6  # s
        self.start_time = None
        self.data_buffer = None
        self.img_width = int(
            self.configuration["configuration"]["microscopes"][
                self.active_microscope_name
            ]["camera"]["x_pixels"]
        )
        self.img_height = int(
            self.configuration["configuration"]["microscopes"][
                self.active_microscope_name
            ]["camera"]["y_pixels"]
        )
        self.data_buffer_positions = None
        self.is_acquiring = False

        # Autofocusing
        self.f_position = None
        self.max_entropy = None
        self.focus_pos = None

        # Threads
        self.signal_thread = None
        self.data_thread = None

        # show image function/pipe handler
        self.show_img_pipe = None

        # Plot Pipe handler
        self.plot_pipe = None

        # waveform queue
        self.event_queue = event_queue

        # frame signal id
        self.frame_id = 0

        # flags
        self.autofocus_on = False  # autofocus
        self.is_live = False  # need to clear up data buffer after acquisition
        self.is_save = False  # save data
        self.stop_acquisition = False  # stop signal and data threads
        self.stop_send_signal = False  # stop signal thread

        self.pause_data_event = threading.Event()
        self.pause_data_ready_lock = threading.Lock()
        self.ask_to_pause_data_thread = False

        # data buffer for image frames
        self.number_of_frames = self.configuration["experiment"]["CameraParameters"][
            "databuffer_size"
        ]
        self.update_data_buffer(self.img_width, self.img_height)

        # Image Writer/Save functionality
        self.image_writer = None

        # feature list
        # TODO: put it here now
        self.feature_list = []
        # automatically switch resolution
        self.feature_list.append(
            [
                [{"name": ChangeResolution, "args": ("1x",)}, {"name": Snap}],
                [{"name": ChangeResolution, "args": ("high",)}, {"name": Snap}],
            ]
        )
        # z stack acquisition
        self.feature_list.append([{"name": ZStackAcquisition}])
        # threshold and tile
        self.feature_list.append([{"name": FindTissueSimple2D}])
        # Ilastik segmentation
        self.feature_list.append([{"name": IlastikSegmentation}])
        # volume search
        self.feature_list.append([{"name": VolumeSearch}])

        self.acquisition_modes_feature_setting = {
            "single": [{"name": PrepareNextChannel}],
            "live": [
                (
                    {"name": PrepareNextChannel},
                    {
                        "name": LoopByCount,
                        "args": ("experiment.MicroscopeState.selected_channels",),
                    },
                )
            ],
            "z-stack": [({"name": ZStackAcquisition}, {"name": LoopByCount, "args": ("experiment.MicroscopeState.timepoints",)})],
            "projection": [{"name": PrepareNextChannel}],
        }

    def update_data_buffer(self, img_width=512, img_height=512):
        r"""Update the Data Buffer

        Parameters
        ----------
        img_width : int
            Number of active pixels in the x-dimension.
        img_height : int
            Number of active pixels in the y-dimension.
        """
        self.data_buffer = [
            SharedNDArray(shape=(img_height, img_width), dtype="uint16")
            for i in range(self.number_of_frames)
        ]
        self.img_width = img_width
        self.img_height = img_height
        self.data_buffer_positions = SharedNDArray(
            shape=(self.number_of_frames, 5), dtype=float
        )  # z-index, x, y, z, theta, f
        for microscope_name in self.microscopes:
            self.microscopes[microscope_name].update_data_buffer(
                img_width, img_height, self.data_buffer, self.number_of_frames
            )

    def get_data_buffer(self, img_width=512, img_height=512):
        r"""Get the data buffer.

        If the number of active pixels in x and y changes, updates the data buffer and returns in.

        Parameters
        ----------
        img_height : int
            Number of active pixels in the x-dimension.
        img_width : int
            Number of active pixels in the y-dimension.

        Returns
        -------
        data_buffer : SharedNDArray
            Shared memory object.
        """
        if img_width != self.img_width or img_height != self.img_height:
            self.update_data_buffer(img_width, img_height)
        return self.data_buffer

    def create_pipe(self, pipe_name):
        r"""Create a data pipe.

        Creates a pair of connection objects connected by a pipe which by default is duplex (two-way)

        Parameters
        ----------
        pipe_name : str
            Name of pipe to create.

        Returns
        -------
        end1 : object
            Connection object.
        """
        self.release_pipe(pipe_name)
        end1, end2 = mp.Pipe()
        setattr(self, pipe_name, end2)
        return end1

    def release_pipe(self, pipe_name):
        r"""Close a data pipe.

        Parameters
        ----------
        pipe_name : str
            Name of pipe to close.
        """
        if hasattr(self, pipe_name):
            pipe = getattr(self, pipe_name)
            if pipe:
                pipe.close()
            delattr(self, pipe_name)

    def get_active_microscope(self):
        self.active_microscope_name = self.configuration["experiment"][
            "MicroscopeState"
        ]["microscope_name"]
        self.active_microscope = self.microscopes[self.active_microscope_name]
        return self.active_microscope

    def get_offset_variance_maps(self):
        return self.active_microscope.camera.get_offset_variance_maps()

    def run_command(self, command, *args, **kwargs):
        r"""Receives commands from the controller.

        Parameters
        ----------
        command : str
            Type of command to run.  Can be 'single', 'live', 'z-stack', 'projection', 'update_setting'
            'autofocus', 'stop', and 'debug'.
        *args : str
            ...
        **kwargs : str
            ...
        """
        logging.info("ASLM Model - Received command from controller:", command, args)
        if not self.data_buffer:
            logging.debug("ASLM Model - Shared Memory Buffer Not Set Up.")
            return

        if command == "acquire":
            self.is_acquiring = True
            self.imaging_mode = self.configuration["experiment"]["MicroscopeState"][
                "image_mode"
            ]
            self.is_save = self.configuration["experiment"]["MicroscopeState"][
                "is_save"
            ]
            self.prepare_acquisition()
            # load features
            self.signal_container, self.data_container = load_features(
                self, self.acquisition_modes_feature_setting[self.imaging_mode]
            )

            if self.imaging_mode == "single":
                self.configuration["experiment"]["MicroscopeState"][
                    "stack_cycling_mode"
                ] = "per_z"

            if self.imaging_mode == "projection":
                self.move_stage({"z_abs": 0})

            if self.imaging_mode == "live" or self.imaging_mode == "projection":
                self.signal_thread = threading.Thread(target=self.run_live_acquisition)
            else:
                self.signal_thread = threading.Thread(target=self.run_acquisition)

            self.signal_thread.name = f"{self.imaging_mode} signal"
            if self.is_save and self.imaging_mode != "live":
                # self.configuration['experiment']['Saving'] = kwargs['saving_info']
                self.image_writer = ImageWriter(self)
                self.data_thread = threading.Thread(
                    target=self.run_data_process,
                    kwargs={"data_func": self.image_writer.save_image},
                )
            else:
                self.is_save = False
                self.data_thread = threading.Thread(target=self.run_data_process)
            self.data_thread.name = f"{self.imaging_mode} Data"
            self.signal_thread.start()
            self.data_thread.start()

        elif command == "update_setting":
            """
            Called by the controller
            Passes the string 'resolution' and a dictionary
            consisting of the resolution_mode, the zoom, and the laser_info.
            e.g., self.resolution_info['ETLConstants'][self.resolution][self.mag]
            """
            reboot = False
            microscope_name = self.configuration["experiment"]["MicroscopeState"][
                "microscope_name"
            ]
            if self.is_acquiring:
                # We called this while in the middle of an acquisition
                # stop live thread
                self.stop_send_signal = True
                self.signal_thread.join()
                if microscope_name != self.active_microscope_name:
                    self.pause_data_thread()
                    self.active_microscope.end_acquisition()
                    reboot = True
                self.active_microscope.current_channel = 0

            if args[0] == "resolution":
                self.change_resolution(
                    self.configuration["experiment"]["MicroscopeState"][
                        "microscope_name"
                    ]
                )

            if reboot:
                # prepare active microscope
                waveform_dict = self.active_microscope.prepare_acquisition()
                self.resume_data_thread()
            else:
                waveform_dict = self.active_microscope.calculate_all_waveform()

            self.event_queue.put(("waveform", waveform_dict))

            if self.is_acquiring:
                # prepare devices based on updated info
                # load features
                self.signal_container, self.data_container = load_features(
                    self, self.acquisition_modes_feature_setting[self.imaging_mode]
                )
                self.stop_send_signal = False
                self.signal_thread = threading.Thread(target=self.run_live_acquisition)
                self.signal_thread.name = "ETL Popup Signal"
                self.signal_thread.start()

<<<<<<< HEAD
        elif command == 'flatten_mirror':
            self.update_mirror(coef=[], flatten=True)
        elif command == 'set_mirror':
            coef = list(self.configuration['experiment']['MirrorParameters']['modes'].values())
            self.update_mirror(coef=coef)
        elif command == 'save_wcs_file':
            self.active_microscope.mirror.save_wcs_file(path=args[0])
        elif command == 'set_mirror_from_wcs':
            coef = self.active_microscope.mirror.set_from_wcs_file(path=args[0])
            self.update_mirror(coef=coef)
        elif command == 'tony_wilson':
            tony_wilson = TonyWilson(self)
            tony_wilson.run(*args)

        elif command == 'autofocus':
=======
        elif command == "autofocus":
>>>>>>> b99b2ec6
            """
            Autofocus Routine
            Args[0] is a dictionary of the microscope state (resolution, mode, zoom, ...)
            Args[1] is a dictionary of the user-defined autofocus parameters:
            {'coarse_range': 500,
            'coarse_step_size': 50,
            'coarse_selected': True,
            'fine_range': 50,
            'fine_step_size': 5,
            'fine_selected': True}
            """
            autofocus = Autofocus(self)
            autofocus.run(*args)

        elif command == "load_feature":
            """
            args[0]: int, args[0]-1 is the id of features
                   : 0 no features
                   : str, name of feature, case sensitive
            """
            if hasattr(self, "signal_container"):
                delattr(self, "signal_container")
                delattr(self, "data_container")

            if type(args[0]) == int:
                if args[0] != 0:
                    self.signal_container, self.data_container = load_features(
                        self, self.feature_list[args[0] - 1]
                    )
            elif type(args[0]) == str:
                try:
                    if len(args) > 1:
                        self.signal_container, self.data_container = load_features(
                            self, [[{"name": globals()[args[0]], "args": (args[1],)}]]
                        )
                    else:
                        self.signal_container, self.data_container = load_features(
                            self, [[{"name": globals()[args[0]]}]]
                        )
                except KeyError:
                    self.logger.debug(
                        f"run_command - load_feature - Unknown feature {args[0]}."
                    )

        elif command == "stop":
            """
            Called when user halts the acquisition
            """
            self.logger.info("ASLM Model - Stopping with stop command.")
            self.stop_acquisition = True
            if self.signal_thread:
                self.signal_thread.join()
            if self.data_thread:
                self.data_thread.join()
            self.end_acquisition()

        elif command == 'change_camera':
            new_camera = list(self.active_microscope.cameras.values())[args[0]]
            print(f'Using new camera >> {new_camera.camera_controller._serial_number}')
            self.active_microscope.camera = new_camera

        elif command == 'exit':
            for camera in self.active_microscope.cameras.values():
                camera.camera_controller.dev_close()

    # main function to update mirror/set experiment mode values
    def update_mirror(self, coef=[], flatten=False):
        if coef:
            self.active_microscope.mirror.display_modes(coef)
        elif flatten:
            self.active_microscope.mirror.flat()

        mirror_img = self.active_microscope.mirror.mirror_controller.get_wavefront_pix()

        self.event_queue.put(('mirror_update', {'mirror_img': mirror_img, 'coefs': coef}))

        # print(self.configuration['experiment']['MirrorParameters']['modes'])

    def move_stage(self, pos_dict, wait_until_done=False):
        r"""Moves the stages.

        Updates the stage dictionary, moves to the desired position, and reports the position.

        Parameters
        ----------
        pos_dict : dict
            Dictionary of stage positions.
        wait_until_done : bool
            Checks "on target state" after command and waits until done.

        Returns
        -------
        success : bool
            Was the move successful?
        """
        return self.active_microscope.move_stage(pos_dict, wait_until_done)

    def get_stage_position(self):
        r"""Get the position of the stage.

        Returns
        -------
        ret_pos_dict : dict
            Dictionary of stage positions.
        """
        return self.active_microscope.get_stage_position()

    def stop_stage(self):
        r"""Stop the stages."""
        self.active_microscope.stop_stage()

        ret_pos_dict = self.get_stage_position()
        update_stage_dict(self, ret_pos_dict)

    def end_acquisition(self):
        r"""End the acquisition.

        Sets the current channel to 0, clears the signal and data containers, disconnects buffer in live mode
        and closes the shutters.
        #
        """
        self.is_acquiring = False
        if hasattr(self, "signal_container"):
            self.signal_container.cleanup()
            delattr(self, "signal_container")
        if hasattr(self, "data_container"):
            self.data_container.cleanup()
            delattr(self, "data_container")
        if self.image_writer is not None:
            self.image_writer.close()

        self.active_microscope.end_acquisition()

    def run_data_process(self, num_of_frames=0, data_func=None):
        r"""Run the data process.

        This function is the structure of data thread.

        Parameters
        ----------
        num_of_frames : int
            ...
        data_func : object
            Function to run on the acquired data.
        """

        wait_num = 10  # this will let this thread wait 10 * 500 ms before it ends
        acquired_frame_num = 0

        # whether acquire specific number of frames.
        count_frame = num_of_frames > 0

        while not self.stop_acquisition:
            if self.ask_to_pause_data_thread:
                self.pause_data_ready_lock.release()
                self.pause_data_event.clear()
                self.pause_data_event.wait()
            frame_ids = (
                self.active_microscope.camera.get_new_frame()
            )  # This is the 500 ms wait for Hamamatsu
            self.logger.info(
                f"ASLM Model - Running data process, get frames {frame_ids}"
            )
            # if there is at least one frame available
            if not frame_ids:
                self.logger.info(f"ASLM Model - Waiting {wait_num}")
                wait_num -= 1
                if wait_num <= 0:
                    # it has waited for wait_num * 500 ms, it's sure there won't be any frame coming
                    break
                continue

            wait_num = 10

            # Leave it here for now to work with current ImageWriter workflow
            # Will move it feature container later
            if data_func:
                data_func(frame_ids)

            if hasattr(self, "data_container"):
                if self.data_container.is_closed:
                    self.logger.info("ASLM Model - Data container is closed.")
                    self.stop_acquisition = True
                    break
                self.data_container.run(frame_ids)

            # show image
            self.logger.info(f"ASLM Model - Sent through pipe{frame_ids[0]}")
            self.show_img_pipe.send(frame_ids[0])

            acquired_frame_num += len(frame_ids)
            if count_frame and acquired_frame_num >= num_of_frames:
                self.logger.info("ASLM Model - Loop stop condition met.")
                self.stop_acquisition = True

        self.show_img_pipe.send("stop")
        self.logger.info("ASLM Model - Data thread stopped.")
        self.logger.info(f"ASLM Model - Received frames in total: {acquired_frame_num}")

        # release the lock when data thread ends
        if self.pause_data_ready_lock.locked():
            self.pause_data_ready_lock.release()

        self.end_acquisition()  # Need this to turn off the lasers/close the shutters

    def pause_data_thread(self):
        self.pause_data_ready_lock.acquire()
        self.ask_to_pause_data_thread = True
        self.pause_data_ready_lock.acquire()

    def resume_data_thread(self):
        self.ask_to_pause_data_thread = False
        self.pause_data_event.set()
        if self.pause_data_ready_lock.locked():
            self.pause_data_ready_lock.release()

    def prepare_acquisition(self, turn_off_flags=True):
        r"""Prepare the acquisition.

        Sets flags, calculates all of the waveforms.
        Sets the Camera Sensor Mode, initializes the data buffer, starts camera, and opens shutters
        Sets flags.
        Calculates all of the waveforms.
        Sets the Camera Sensor Mode
        Initializes the data buffer and starts camera.
        Opens Shutters
        """
        # turn off flags
        if turn_off_flags:
            self.stop_acquisition = False
            self.stop_send_signal = False
            self.autofocus_on = False
            self.is_live = False

        # prepare active microscope
        waveform_dict = self.active_microscope.prepare_acquisition()

        self.event_queue.put(("waveform", waveform_dict))

        self.frame_id = 0

    def snap_image(self):
        r"""Acquire an image after updating the waveforms.

        Can be used in acquisitions where changing waveforms are required,
        but there is additional overhead due to the need to write the
        waveforms into the buffers of the DAQ cards.

        TODO: Cleanup.

        Parameters
        ----------
        """
        if hasattr(self, "signal_container"):
            self.signal_container.run()

        #  Initialize, run, and stop the acquisition.
        #  Consider putting below to not block thread.
        # self.active_microscope.daq.prepare_acquisition(
        #     channel_key, self.current_exposure_time
        # )

        # Stash current position, channel, timepoint
        # Do this here, because signal container functions can inject changes to the stage
        self.data_buffer_positions[self.frame_id][0] = self.configuration["experiment"][
            "StageParameters"
        ]["x"]
        self.data_buffer_positions[self.frame_id][1] = self.configuration["experiment"][
            "StageParameters"
        ]["y"]
        self.data_buffer_positions[self.frame_id][2] = self.configuration["experiment"][
            "StageParameters"
        ]["z"]
        self.data_buffer_positions[self.frame_id][3] = self.configuration["experiment"][
            "StageParameters"
        ]["theta"]
        self.data_buffer_positions[self.frame_id][4] = self.configuration["experiment"][
            "StageParameters"
        ]["f"]

        # Run the acquisition
        self.active_microscope.daq.run_acquisition()
        # self.active_microscope.daq.stop_acquisition()

        if hasattr(self, "signal_container"):
            self.signal_container.run(wait_response=True)

        self.frame_id = (self.frame_id + 1) % self.number_of_frames

    def run_live_acquisition(self):
        r"""Stream live image to the GUI.

        Recalculates the waveforms for each image, thereby allowing people to adjust
        acquisition parameters in real-time.
        """
        self.stop_acquisition = False
        while self.stop_acquisition is False and self.stop_send_signal is False:
            self.run_acquisition()

    def run_acquisition(self):
        r"""Run acquisition along with a feature list one time."""
        if not hasattr(self, "signal_container"):
            self.snap_image()
            return

        self.signal_container.reset()

        while (
            not self.signal_container.end_flag
            and not self.stop_send_signal
            and not self.stop_acquisition
        ):
            self.snap_image()
            if not hasattr(self, "signal_container"):
                return
            if self.signal_container.is_closed:
                self.logger.info("ASLM Model - Signal container is closed.")
                self.stop_acquisition = True
                return
        if self.imaging_mode != "live":
            self.stop_acquisition = True

    def change_resolution(self, resolution_value):
        r"""Switch resolution mode of the microscope.

        Parameters
        ----------
        resolution_value : str
            'high' for high-resolution mode, and 'low' for low-resolution mode.
        """
        print(f"CHANGING RESOLUTION from {self.active_microscope_name} to {resolution_value}")
        if resolution_value != self.active_microscope_name:
            former_microscope = self.active_microscope_name
            self.get_active_microscope()
            self.active_microscope.move_stage_offset(former_microscope)
        
        # update zoom if possible
        try:
            zoom_value = self.configuration["experiment"]["MicroscopeState"]["zoom"]
            self.active_microscope.zoom.set_zoom(zoom_value)
            self.logger.debug(
                f"Change zoom of {self.active_microscope_name} to {zoom_value}"
            )
        except:
            self.logger.debug(
                f"There is no zoom in microscope: {self.active_microscope_name}"
            )

    def load_images(self, filenames=None):
        r"""Load/Unload images to the Synthetic Camera"""
        self.active_microscope.camera.initialize_image_series(
            self.data_buffer, self.number_of_frames
        )
        self.active_microscope.camera.load_images(filenames)
        self.active_microscope.camera.close_image_series()

    def update_ilastik_setting(
        self, display_segmentation=False, mark_position=True, target_labels=[1]
    ):
        self.display_ilastik_segmentation = display_segmentation
        self.mark_ilastik_position = mark_position
        self.ilastik_target_labels = target_labels<|MERGE_RESOLUTION|>--- conflicted
+++ resolved
@@ -416,7 +416,6 @@
                 self.signal_thread.name = "ETL Popup Signal"
                 self.signal_thread.start()
 
-<<<<<<< HEAD
         elif command == 'flatten_mirror':
             self.update_mirror(coef=[], flatten=True)
         elif command == 'set_mirror':
@@ -432,11 +431,8 @@
             tony_wilson.run(*args)
 
         elif command == 'autofocus':
-=======
-        elif command == "autofocus":
->>>>>>> b99b2ec6
-            """
-            Autofocus Routine
+            """Run Autofocus Routine
+            
             Args[0] is a dictionary of the microscope state (resolution, mode, zoom, ...)
             Args[1] is a dictionary of the user-defined autofocus parameters:
             {'coarse_range': 500,
