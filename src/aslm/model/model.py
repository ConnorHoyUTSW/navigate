# Copyright (c) 2021-2022  The University of Texas Southwestern Medical Center.
# All rights reserved.

# Redistribution and use in source and binary forms, with or without
# modification, are permitted for academic and research use only (subject to the
# limitations in the disclaimer below) provided that the following conditions are met:

#      * Redistributions of source code must retain the above copyright notice,
#      this list of conditions and the following disclaimer.

#      * Redistributions in binary form must reproduce the above copyright
#      notice, this list of conditions and the following disclaimer in the
#      documentation and/or other materials provided with the distribution.

#      * Neither the name of the copyright holders nor the names of its
#      contributors may be used to endorse or promote products derived from this
#      software without specific prior written permission.

# NO EXPRESS OR IMPLIED LICENSES TO ANY PARTY'S PATENT RIGHTS ARE GRANTED BY
# THIS LICENSE. THIS SOFTWARE IS PROVIDED BY THE COPYRIGHT HOLDERS AND
# CONTRIBUTORS "AS IS" AND ANY EXPRESS OR IMPLIED WARRANTIES, INCLUDING, BUT NOT
# LIMITED TO, THE IMPLIED WARRANTIES OF MERCHANTABILITY AND FITNESS FOR A
# PARTICULAR PURPOSE ARE DISCLAIMED. IN NO EVENT SHALL THE COPYRIGHT HOLDER OR
# CONTRIBUTORS BE LIABLE FOR ANY DIRECT, INDIRECT, INCIDENTAL, SPECIAL,
# EXEMPLARY, OR CONSEQUENTIAL DAMAGES (INCLUDING, BUT NOT LIMITED TO,
# PROCUREMENT OF SUBSTITUTE GOODS OR SERVICES; LOSS OF USE, DATA, OR PROFITS; OR
# BUSINESS INTERRUPTION) HOWEVER CAUSED AND ON ANY THEORY OF LIABILITY, WHETHER
# IN CONTRACT, STRICT LIABILITY, OR TORT (INCLUDING NEGLIGENCE OR OTHERWISE)
# ARISING IN ANY WAY OUT OF THE USE OF THIS SOFTWARE, EVEN IF ADVISED OF THE
# POSSIBILITY OF SUCH DAMAGE.
#

# Standard Library Imports
import threading
import logging
import multiprocessing as mp
import time
import os

# Third Party Imports

# Local Imports
from aslm.model.concurrency.concurrency_tools import SharedNDArray
from aslm.model.features.autofocus import Autofocus
from aslm.model.features.constant_velocity_acquisition import (
    ConstantVelocityAcquisition,
)
from aslm.model.features.adaptive_optics import TonyWilson
from aslm.model.features.image_writer import ImageWriter
from aslm.model.features.auto_tile_scan import CalculateFocusRange  # noqa
from aslm.model.features.common_features import (
    ChangeResolution,
    Snap,
    ZStackAcquisition,
    FindTissueSimple2D,
    PrepareNextChannel,
    LoopByCount,
    ConProAcquisition,  # noqa
    StackPause,
    MoveToNextPositionInMultiPostionTable,
    WaitToContinue,
)
from aslm.model.features.feature_container import load_features
from aslm.model.features.restful_features import IlastikSegmentation
from aslm.model.features.volume_search import VolumeSearch
from aslm.model.features.feature_related_functions import (
    convert_str_to_feature_list,
    convert_feature_list_to_str,
)
from aslm.log_files.log_functions import log_setup
from aslm.tools.common_dict_tools import update_stage_dict
from aslm.tools.common_functions import load_module_from_file
from aslm.tools.file_functions import load_yaml_file, save_yaml_file
from aslm.model.device_startup_functions import load_devices
from aslm.model.microscope import Microscope
from aslm.config.config import get_aslm_path


# Logger Setup
p = __name__.split(".")[1]


class Model:
    """ASLM Model Class

    Model for Model-View-Controller Software Architecture.

    Attributes
    ----------
    USE_GPU : bool
        Flag for whether or not to leverage CUDA analysis engine.
    args : str
        ...
    configuration : str
        File path for the global configuration of the microscope
    event_queue : ...
        ...

    Methods
    -------
    update_data_buffer()
    get_data_buffer()
    create_pipe()
    release_pipe()
    run_command()
    move_stage()
    end_acquisition()
    run_data_process()
    get_readout_time()
    prepare_acquisition()
    run_single_channel_acquisition()
    run_single_acquisition()
    snap_image()
    run_live_acquisition()
    run_z_stack_acquisition()
    run_single_channel_acquisition_with_features()
    """

    def __init__(self, USE_GPU, args, configuration=None, event_queue=None):

        log_setup("model_logging.yml")
        self.logger = logging.getLogger(p)

        # Loads the YAML file for all of the microscope parameters
        self.configuration = configuration

        devices_dict = load_devices(configuration, args.synthetic_hardware)
        self.virtual_microscopes = {}
        self.microscopes = {}
        for microscope_name in configuration["configuration"]["microscopes"].keys():
            self.microscopes[microscope_name] = Microscope(
                microscope_name, configuration, devices_dict, args.synthetic_hardware
            )
        self.active_microscope = None
        self.active_microscope_name = None
        self.get_active_microscope()

        # Acquisition Housekeeping
        self.imaging_mode = None
        self.image_count = 0
        self.acquisition_count = 0
        self.total_acquisition_count = None
        self.total_image_count = None
        self.current_exposure_time = 0  # milliseconds
        self.pre_exposure_time = 0  # milliseconds
        self.camera_line_interval = 9.7e-6  # s
        self.camera_wait_iterations = 20  # Thread waits this * 500 ms before it ends
        self.start_time = None
        self.data_buffer = None
        self.img_width = int(
            self.configuration["experiment"]["CameraParameters"]["img_x_pixels"]
        )
        self.img_height = int(
            self.configuration["experiment"]["CameraParameters"]["img_y_pixels"]
        )
        self.binning =  "1x1"
        self.data_buffer_positions = None
        self.is_acquiring = False

        # Autofocusing
        self.f_position = None
        self.max_entropy = None
        self.focus_pos = None

        # Threads
        self.signal_thread = None
        self.data_thread = None

        # show image function/pipe handler
        self.show_img_pipe = None

        # Plot Pipe handler
        self.plot_pipe = None

        # waveform queue
        self.event_queue = event_queue

        # frame signal id
        self.frame_id = 0

        # flags
        self.autofocus_on = False  # autofocus
        self.is_live = False  # need to clear up data buffer after acquisition
        self.is_save = False  # save data
        self.stop_acquisition = False  # stop signal and data threads
        self.stop_send_signal = False  # stop signal thread

        self.pause_data_event = threading.Event()
        self.pause_data_ready_lock = threading.Lock()
        self.ask_to_pause_data_thread = False

        # data buffer for image frames
        self.number_of_frames = self.configuration["experiment"]["CameraParameters"][
            "databuffer_size"
        ]
        self.update_data_buffer(self.img_width, self.img_height)

        # Image Writer/Save functionality
        self.image_writer = None

        # feature list
        # TODO: put it here now
        self.feature_list = []
        # automatically switch resolution
        self.feature_list.append(
            [
                {"name": ChangeResolution, "args": ("Mesoscale", "1x")},
                {"name": Snap},
            ]
        )
        # z stack acquisition
        self.feature_list.append([{"name": ZStackAcquisition}])
        # threshold and tile
        self.feature_list.append([{"name": FindTissueSimple2D}])
        # Ilastik segmentation
        self.feature_list.append([{"name": IlastikSegmentation}])
        # volume search
        self.feature_list.append(
            [
                {
                    "name": VolumeSearch,
                    "args": ("Nanoscale", "N/A", True, False, 0.1),
                }
            ]
        )
        self.feature_list.append(
            [
                (
                    (
                        {"name": PrepareNextChannel},
                        {
                            "name": LoopByCount,
                            "args": ("experiment.MicroscopeState.selected_channels",),
                        },
                    ),
                    {
                        "name": LoopByCount,
                        "args": ("experiment.MicroscopeState.timepoints",),
                    },
                )
            ]
        )

        self.feature_list.append(
            [
                # {"name": MoveToNextPositionInMultiPostionTable},
                # {"name": CalculateFocusRange},
                (
                    {"name": MoveToNextPositionInMultiPostionTable},
                    {"name": Autofocus},
                    {
                        "name": ZStackAcquisition,
                        "args": (
                            True,
                            True,
                        ),
                    },
                    {"name": WaitToContinue},
                    {
                        "name": LoopByCount,
                        "args": ("experiment.MicroscopeState.multiposition_count",),
                    },
                )
            ]
        )

        self.acquisition_modes_feature_setting = {
            "single": [
                (
                    {"name": PrepareNextChannel},
                    {
                        "name": LoopByCount,
                        "args": ("experiment.MicroscopeState.selected_channels",),
                    },
                )
            ],
            "live": [
                (
                    {"name": PrepareNextChannel},
                    {
                        "name": LoopByCount,
                        "args": ("experiment.MicroscopeState.selected_channels",),
                    },
                )
            ],
            "z-stack": [
                (
                    {"name": ZStackAcquisition},
                    {"name": StackPause},
                    {
                        "name": LoopByCount,
                        "args": ("experiment.MicroscopeState.timepoints",),
                    },
                )
            ],
            "projection": [{"name": PrepareNextChannel}],
            "confocal-projection": [
                {"name": PrepareNextChannel},
            ],
            "ConstantVelocityAcquisition": [{"name": ConstantVelocityAcquisition}],
            "customized": [],
        }
        self.load_feature_records()

    def update_data_buffer(self, img_width=512, img_height=512):
        """Update the Data Buffer

        Parameters
        ----------
        img_width : int
            Number of active pixels in the x-dimension.
        img_height : int
            Number of active pixels in the y-dimension.
        """
        self.img_width = img_width
        self.img_height = img_height
        self.data_buffer = [
            SharedNDArray(shape=(img_height, img_width), dtype="uint16")
            for i in range(self.number_of_frames)
        ]
        self.data_buffer_positions = SharedNDArray(
            shape=(self.number_of_frames, 5), dtype=float
        )  # z-index, x, y, z, theta, f
        for microscope_name in self.microscopes:
            self.microscopes[microscope_name].update_data_buffer(
                self.configuration["experiment"]["CameraParameters"]["x_pixels"], self.configuration["experiment"]["CameraParameters"]["y_pixels"], self.data_buffer, self.number_of_frames
            )

    def get_data_buffer(self, img_width=512, img_height=512):
        """Get the data buffer.

        If the number of active pixels in x and y changes, updates the data buffer and
        returns newly-sized buffer.

        Parameters
        ----------
        img_height : int
            Number of active pixels in the x-dimension.
        img_width : int
            Number of active pixels in the y-dimension.

        Returns
        -------
        data_buffer : SharedNDArray
            Shared memory object.
        """
        if img_width != self.img_width or img_height != self.img_height or self.configuration["experiment"]["CameraParameters"]["binning"] != self.binning:
            self.update_data_buffer(img_width, img_height)
        return self.data_buffer

    def create_pipe(self, pipe_name):
        """Create a data pipe.

        Creates a pair of connection objects connected by a pipe which by default is
        duplex (two-way)

        Parameters
        ----------
        pipe_name : str
            Name of pipe to create.

        Returns
        -------
        end1 : object
            Connection object.
        """
        self.release_pipe(pipe_name)
        end1, end2 = mp.Pipe()
        setattr(self, pipe_name, end2)
        return end1

    def release_pipe(self, pipe_name):
        """Close a data pipe.

        Parameters
        ----------
        pipe_name : str
            Name of pipe to close.
        """
        if hasattr(self, pipe_name):
            pipe = getattr(self, pipe_name)
            if pipe:
                pipe.close()
            delattr(self, pipe_name)

    def get_active_microscope(self):
        """Get the active microscope.

        Returns
        -------
        microscope : Microscope
            Active microscope.
        """

        self.active_microscope_name = self.configuration["experiment"][
            "MicroscopeState"
        ]["microscope_name"]
        self.active_microscope = self.microscopes[self.active_microscope_name]
        return self.active_microscope

    def get_offset_variance_maps(self):
        """Get the offset variance maps.

        Returns
        -------
        offset_variance_maps : dict
            Offset variance maps.
        """

        return self.active_microscope.camera.get_offset_variance_maps()

    def run_command(self, command, *args, **kwargs):
        """Receives commands from the controller.

        Parameters
        ----------
        command : str
            Type of command to run.
        *args : list
            List of arguments to pass to the command.
        **kwargs : dict
            Dictionary of keyword arguments to pass to the command.
        """
        logging.info("ASLM Model - Received command from controller:", command, args)
        if not self.data_buffer:
            logging.debug("ASLM Model - Shared Memory Buffer Not Set Up.")
            return

        if command == "acquire":
            self.is_acquiring = True
            self.imaging_mode = self.configuration["experiment"]["MicroscopeState"][
                "image_mode"
            ]
            self.is_save = self.configuration["experiment"]["MicroscopeState"][
                "is_save"
            ]
            self.prepare_acquisition()

            # load features
            if self.imaging_mode == "customized":
                if self.addon_feature is None:
                    self.addon_feature = self.acquisition_modes_feature_setting[
                        "single"
                    ]
                self.signal_container, self.data_container = load_features(
                    self, self.addon_feature
                )
            else:
                self.signal_container, self.data_container = load_features(
                    self, self.acquisition_modes_feature_setting[self.imaging_mode]
                )

            # if self.imaging_mode == "single":
            #     self.configuration["experiment"]["MicroscopeState"][
            #         "stack_cycling_mode"
            #     ] = "per_z"

            if self.imaging_mode == "projection":
                self.move_stage({"z_abs": 0})

            if self.imaging_mode == "live" or self.imaging_mode == "projection":
                self.signal_thread = threading.Thread(target=self.run_live_acquisition)
            else:
                self.signal_thread = threading.Thread(target=self.run_acquisition)

            self.signal_thread.name = f"{self.imaging_mode} signal"
            if self.is_save and self.imaging_mode != "live":
                self.image_writer = ImageWriter(self)
                self.data_thread = threading.Thread(
                    target=self.run_data_process,
                    kwargs={"data_func": self.image_writer.save_image},
                )
            else:
                self.is_save = False
                self.data_thread = threading.Thread(target=self.run_data_process)
            self.data_thread.name = f"{self.imaging_mode} Data"
            self.signal_thread.start()
            self.data_thread.start()
            for m in self.virtual_microscopes:
                image_writer = (
                    ImageWriter(
                        self, self.virtual_microscopes[m].data_buffer, m
                    ).save_image
                    if self.is_save
                    else None
                )
                threading.Thread(
                    target=self.simplified_data_process,
                    args=(
                        self.virtual_microscopes[m],
                        getattr(self, f"{m}_show_img_pipe"),
                        image_writer,
                    ),
                ).start()

        elif command == "update_setting":
            """
            Called by the controller
            Passes the string 'resolution' and a dictionary
            consisting of the resolution_mode, the zoom, and the laser_info.
            e.g., self.resolution_info['waveform_constants'][self.resolution][self.mag]
            """
            reboot = False
            microscope_name = self.configuration["experiment"]["MicroscopeState"][
                "microscope_name"
            ]
            if self.is_acquiring:
                # We called this while in the middle of an acquisition
                # stop live thread
                self.stop_send_signal = True
                self.signal_thread.join()
                if microscope_name != self.active_microscope_name:
                    self.pause_data_thread()
                    self.active_microscope.end_acquisition()
                    reboot = True
                self.active_microscope.current_channel = 0

            if args[0] == "resolution":
                self.change_resolution(
                    self.configuration["experiment"]["MicroscopeState"][
                        "microscope_name"
                    ]
                )

            if reboot:
                # prepare active microscope
                waveform_dict = self.active_microscope.prepare_acquisition()
                self.resume_data_thread()
            else:
                waveform_dict = self.active_microscope.calculate_all_waveform()

            self.event_queue.put(("waveform", waveform_dict))

            if self.is_acquiring:
                # prepare devices based on updated info
                # load features
                self.signal_container, self.data_container = load_features(
                    self, self.acquisition_modes_feature_setting[self.imaging_mode]
                )
                self.stop_send_signal = False
                self.signal_thread = threading.Thread(target=self.run_live_acquisition)
                self.signal_thread.name = "Waveform Popup Signal"
                self.signal_thread.start()

<<<<<<< HEAD
        elif command == "autofocus":
            """Autofocus Routine

            Parameters
            ----------
            Args[0]: device name
            Args[1]: device reference
            """
            print("*** autofocus args:", *args)
            autofocus = Autofocus(self, *args)
            autofocus.run()
=======
        elif command == 'flatten_mirror':
            self.update_mirror(coef=[], flatten=True)
        elif command == 'zero_mirror':
            self.active_microscope.mirror.zero_flatness()
        elif command == 'set_mirror':
            coef = list(self.configuration['experiment']['MirrorParameters']['modes'].values())
            self.update_mirror(coef=coef)
        elif command == 'save_wcs_file':
            self.active_microscope.mirror.save_wcs_file(path=args[0])
        elif command == 'set_mirror_from_wcs':
            coef = self.active_microscope.mirror.set_from_wcs_file(path=args[0])
            self.update_mirror(coef=coef)
        elif command == 'tony_wilson':
            tony_wilson = TonyWilson(self)
            tony_wilson.run(*args)

        elif command == 'autofocus':
            """Run Autofocus Routine
            
            Args[0] is a dictionary of the microscope state (resolution, mode, zoom, ...)
            Args[1] is a dictionary of the user-defined autofocus parameters:
            {'coarse_range': 500,
            'coarse_step_size': 50,
            'coarse_selected': True,
            'fine_range': 50,
            'fine_step_size': 5,
            'fine_selected': True}
            """
            autofocus = Autofocus(self)
            autofocus.run(*args)
>>>>>>> 0ec5c367
        elif command == "load_feature":
            """
            args[0]: int, args[0]-1 is the id of features
                   : 0 no features
                   : str, name of feature, case sensitive
            """
            if hasattr(self, "signal_container"):
                delattr(self, "signal_container")
                delattr(self, "data_container")

            if type(args[0]) == int:
                self.addon_feature = None
                if args[0] != 0:
                    if len(args) == 2:
                        self.feature_list[args[0] - 1] = convert_str_to_feature_list(
                            args[1]
                        )

                    self.addon_feature = self.feature_list[args[0] - 1]
                    self.signal_container, self.data_container = load_features(
                        self, self.addon_feature
                    )
            elif type(args[0]) == str:
                try:
                    if len(args) > 1:
                        self.addon_feature = [
                            {"name": globals()[args[0]], "args": (args[1],)}
                        ]
                        self.signal_container, self.data_container = load_features(
                            self, self.addon_feature
                        )
                    else:
                        self.addon_feature = [{"name": globals()[args[0]]}]
                        self.signal_container, self.data_container = load_features(
                            self, self.addon_feature
                        )
                except KeyError:
                    self.logger.debug(
                        f"run_command - load_feature - Unknown feature {args[0]}."
                    )
        elif command == "stage_limits":
            for microscope_name in self.microscopes:
                self.microscopes[microscope_name].update_stage_limits(args[0])
        elif command == "stop":
            """
            Called when user halts the acquisition
            """
            self.logger.info("ASLM Model - Stopping with stop command.")
            self.stop_acquisition = True
            if hasattr(self, "signal_container"):
                self.signal_container.end_flag = True
            if self.imaging_mode == "ConstantVelocityAcquisition":
                self.active_microscope.stages["z"].stop()
            if self.signal_thread:
                self.signal_thread.join()
            if self.data_thread:
                self.data_thread.join()
            else:
                self.end_acquisition()
            self.stop_stage()

        elif command == "terminate":
            self.terminate()

        elif command == 'change_camera':
            new_camera = list(self.active_microscope.cameras.values())[args[0]]
            print(f'Using new camera >> {new_camera.camera_controller._serial_number}')
            self.active_microscope.camera = new_camera

        elif command == 'exit':
            for camera in self.active_microscope.cameras.values():
                camera.camera_controller.dev_close()

    # main function to update mirror/set experiment mode values
    def update_mirror(self, coef=[], flatten=False):
        if coef:
            self.active_microscope.mirror.display_modes(coef)
        elif flatten:
            self.active_microscope.mirror.flat()

        mirror_img = self.active_microscope.mirror.mirror_controller.get_wavefront_pix()

        self.event_queue.put(('mirror_update', {'mirror_img': mirror_img, 'coefs': coef}))

        # print(self.configuration['experiment']['MirrorParameters']['modes'])

    def move_stage(self, pos_dict, wait_until_done=False):
        """Moves the stages.

        Updates the stage dictionary, moves to the desired position, and reports
        the position.

        Parameters
        ----------
        pos_dict : dict
            Dictionary of stage positions.
        wait_until_done : bool
            Checks "on target state" after command and waits until done.

        Returns
        -------
        success : bool
            Was the move successful?
        """
        try:
            r = self.active_microscope.move_stage(pos_dict, wait_until_done)
        except Exception as e:
            self.logger.debug(f"*** stage move failed: {e}")
            return False
        return r

    def get_stage_position(self):
        """Get the position of the stage.

        Returns
        -------
        ret_pos_dict : dict
            Dictionary of stage positions.
        """
        return self.active_microscope.get_stage_position()

    def stop_stage(self):
        """Stop the stages."""
        self.active_microscope.stop_stage()
        ret_pos_dict = self.get_stage_position()
        update_stage_dict(self, ret_pos_dict)
        self.event_queue.put(("update_stage", ret_pos_dict))

    def end_acquisition(self):
        """End the acquisition.

        Sets the current channel to 0, clears the signal and data containers,
        disconnects buffer in live mode and closes the shutters.
        #
        """
        self.is_acquiring = False

        self.active_microscope.end_acquisition()
        for microscope_name in self.virtual_microscopes:
            self.virtual_microscopes[microscope_name].end_acquisition()

        if hasattr(self, "signal_container"):
            self.signal_container.cleanup()
            delattr(self, "signal_container")
        if hasattr(self, "data_container"):
            self.data_container.cleanup()
            delattr(self, "data_container")
        if self.image_writer is not None:
            self.image_writer.close()

        self.addon_feature = None

    def run_data_process(self, num_of_frames=0, data_func=None):
        """Run the data process.

        This function is the structure of data thread.

        Parameters
        ----------
        num_of_frames : int
            Number of frames to acquire.
        data_func : object
            Function to run on the acquired data.
        """

        wait_num = self.camera_wait_iterations
        acquired_frame_num = 0

        # whether acquire specific number of frames.
        count_frame = num_of_frames > 0

        start_time = time.time()

        while not self.stop_acquisition:
            if self.ask_to_pause_data_thread:
                self.pause_data_ready_lock.release()
                self.pause_data_event.clear()
                self.pause_data_event.wait()
            frame_ids = self.active_microscope.camera.get_new_frame()
            self.logger.info(
                f"ASLM Model - Running data process, get frames {frame_ids}"
            )
            # if there is at least one frame available
            if not frame_ids:
                self.logger.info(f"ASLM Model - Waiting {wait_num}")
                wait_num -= 1
                if wait_num <= 0:
                    # Camera timeout, abort acquisition.
                    break
                continue

            acquired_frame_num += len(frame_ids)
            stop_time = time.time()
            frames_per_second = acquired_frame_num / (stop_time - start_time)
            self.event_queue.put(("framerate", frames_per_second))

            wait_num = self.camera_wait_iterations

            # Leave it here for now to work with current ImageWriter workflow
            # Will move it feature container later
            if data_func:
                data_func(frame_ids)

            if hasattr(self, "data_container"):
                if self.data_container.is_closed:
                    self.logger.info("ASLM Model - Data container is closed.")
                    self.stop_acquisition = True
                    break
                self.data_container.run(frame_ids)

            # show image
            self.logger.info(f"ASLM Model - Sent through pipe{frame_ids[0]}")
            self.show_img_pipe.send(frame_ids[-1])

            if count_frame and acquired_frame_num >= num_of_frames:
                self.logger.info("ASLM Model - Loop stop condition met.")
                self.stop_acquisition = True

        self.show_img_pipe.send("stop")
        self.logger.info("ASLM Model - Data thread stopped.")
        self.logger.info(f"ASLM Model - Received frames in total: {acquired_frame_num}")

        # release the lock when data thread ends
        if self.pause_data_ready_lock.locked():
            self.pause_data_ready_lock.release()

        self.end_acquisition()  # Need this to turn off the lasers/close the shutters

    def pause_data_thread(self):
        """Pause the data thread.

        This function is called when user pauses the acquisition.
        """

        self.pause_data_ready_lock.acquire()
        self.ask_to_pause_data_thread = True
        self.pause_data_ready_lock.acquire()

    def resume_data_thread(self):
        """Resume the data thread.

        This function is called when user resumes the acquisition.
        """

        self.ask_to_pause_data_thread = False
        self.pause_data_event.set()
        if self.pause_data_ready_lock.locked():
            self.pause_data_ready_lock.release()

    def simplified_data_process(self, microscope, show_img_pipe, data_func=None):
        wait_num = self.camera_wait_iterations
        acquired_frame_num = 0

        while not self.stop_acquisition:
            frame_ids = (
                microscope.camera.get_new_frame()
            )  # This is the 500 ms wait for Hamamatsu
            self.logger.info(
                f"ASLM Model - Running data process, get frames {frame_ids} from "
                f"{microscope.microscope_name}"
            )
            # if there is at least one frame available
            if not frame_ids:
                self.logger.info(f"ASLM Model - Waiting {wait_num}")
                wait_num -= 1
                if wait_num <= 0:
                    # Camera timeout, abort acquisition.
                    break
                continue
            
            wait_num = self.camera_wait_iterations

            # Leave it here for now to work with current ImageWriter workflow
            # Will move it feature container later
            if data_func:
                data_func(frame_ids)

            # show image
            self.logger.info(
                f"ASLM Model - Sent through pipe{frame_ids[0]} -- "
                f"{microscope.microscope_name}"
            )
            show_img_pipe.send(frame_ids[-1])
            acquired_frame_num += len(frame_ids)

        show_img_pipe.send("stop")
        self.logger.info("ASLM Model - Data thread stopped.")
        self.logger.info(f"ASLM Model - Received frames in total: {acquired_frame_num}")

    def prepare_acquisition(self, turn_off_flags=True):
        """Prepare the acquisition.

        This function is called when user starts the acquisition.
        Sets flags.
        Calculates all of the waveforms.
        Sets the Camera Sensor Mode
        Initializes the data buffer and starts camera.
        Opens Shutters

        Parameters
        ----------
        turn_off_flags : bool
            Turn off the flags.
        """
        # turn off flags
        if turn_off_flags:
            self.stop_acquisition = False
            self.stop_send_signal = False
            self.autofocus_on = False
            self.is_live = False

        for m in self.virtual_microscopes:
            self.virtual_microscopes[m].prepare_acquisition()

        # Confirm stage position and software are in agreement.
        self.stop_stage()

        # prepare active microscope
        waveform_dict = self.active_microscope.prepare_acquisition()
        self.event_queue.put(("waveform", waveform_dict))

        self.frame_id = 0

    def snap_image(self):
        """Acquire an image after updating the waveforms.

        Can be used in acquisitions where changing waveforms are required,
        but there is additional overhead due to the need to write the
        waveforms into the buffers of the DAQ cards.

        TODO: Cleanup.
        """
        if hasattr(self, "signal_container"):
            self.signal_container.run()

        # Stash current position, channel, timepoint. Do this here, because signal
        # container functions can inject changes to the stage. NOTE: This line is
        # wildly expensive when get_stage_position() does not cache results.
        stage_pos = self.get_stage_position()
        self.data_buffer_positions[self.frame_id][0] = stage_pos["x_pos"]
        self.data_buffer_positions[self.frame_id][1] = stage_pos["y_pos"]
        self.data_buffer_positions[self.frame_id][2] = stage_pos["z_pos"]
        self.data_buffer_positions[self.frame_id][3] = stage_pos["theta_pos"]
        self.data_buffer_positions[self.frame_id][4] = stage_pos["f_pos"]

        # Run the acquisition
        try:
            self.active_microscope.daq.run_acquisition()
        except:
            self.active_microscope.daq.stop_acquisition()
            self.active_microscope.daq.prepare_acquisition(
                f"channel_{self.active_microscope.current_channel}",
                self.active_microscope.current_exposure_time,
            )
            self.active_microscope.daq.run_acquisition()

        if hasattr(self, "signal_container"):
            self.signal_container.run(wait_response=True)

        self.frame_id = (self.frame_id + 1) % self.number_of_frames

    def run_live_acquisition(self):
        """Stream live image to the GUI.

        Recalculates the waveforms for each image, thereby allowing people to adjust
        acquisition parameters in real-time.
        """
        self.stop_acquisition = False
        while self.stop_acquisition is False and self.stop_send_signal is False:
            self.run_acquisition()
        # Update the stage position.
        # Allows the user to externally move the stage in the continuous mode.
        self.get_stage_position()

    def run_acquisition(self):
        """Run acquisition along with a feature list one time."""
        if not hasattr(self, "signal_container"):
            self.snap_image()
            return

        self.signal_container.reset()

        while (
            not self.signal_container.end_flag
            and not self.stop_send_signal
            and not self.stop_acquisition
        ):
            self.snap_image()
            if not hasattr(self, "signal_container"):
                return
            if self.signal_container.is_closed:
                self.logger.info("ASLM Model - Signal container is closed.")
                self.stop_acquisition = True
                return
        if self.imaging_mode != "live":
            self.stop_acquisition = True

    def change_resolution(self, resolution_value):
        """Switch resolution mode of the microscope.

        Parameters
        ----------
        resolution_value : str
            Resolution mode.
        """
        self.active_microscope.central_focus = None

        former_microscope = self.active_microscope_name
        if resolution_value != self.active_microscope_name:
            self.get_active_microscope()
            self.active_microscope.move_stage_offset(former_microscope)

        # update zoom if possible
        try:
            curr_zoom = self.active_microscope.zoom.zoomvalue
            zoom_value = self.configuration["experiment"]["MicroscopeState"]["zoom"]
            self.active_microscope.zoom.set_zoom(zoom_value)
            self.logger.debug(
                f"Change zoom of {self.active_microscope_name} to {zoom_value}"
            )

            offsets = self.active_microscope.zoom.stage_offsets
            solvent = self.configuration["experiment"]["Saving"]["solvent"]
            if (
                offsets is not None
                and curr_zoom is not None
                and self.active_microscope_name == former_microscope
                and solvent in offsets.keys()
            ):
                # stop stages
                self.active_microscope.stop_stage()
                curr_pos = self.get_stage_position()
                shift_pos = {}
                for axis, mags in offsets[solvent].items():
                    shift_pos[f"{axis}_abs"] = curr_pos[f"{axis}_pos"] + float(
                        mags[curr_zoom][zoom_value]
                    )
                self.move_stage(shift_pos, wait_until_done=True)
            # stop stages and update GUI
            self.stop_stage()

        except ValueError as e:
            self.logger.debug(f"{self.active_microscope_name} - {e}")

        self.active_microscope.ask_stage_for_position = True

    def load_images(self, filenames=None):
        """Load/Unload images to the Synthetic Camera

        Parameters
        ----------
        filenames : list
            List of filenames to load.
        """
        self.active_microscope.camera.initialize_image_series(
            self.data_buffer, self.number_of_frames
        )
        self.active_microscope.camera.load_images(filenames)
        self.active_microscope.camera.close_image_series()

    def update_ilastik_setting(
        self, display_segmentation=False, mark_position=True, target_labels=[1]
    ):
        """Update the ilastik setting.

        Parameters
        ----------
        display_segmentation : bool
            Display segmentation.
        mark_position : bool
            Mark position.
        target_labels : list
            Target labels.
        """
        self.display_ilastik_segmentation = display_segmentation
        self.mark_ilastik_position = mark_position
        self.ilastik_target_labels = target_labels

    def get_microscope_info(self):
        """Return Microscopes device information"""
        microscope_info = {}
        for microscope_name in self.microscopes:
            microscope_info[microscope_name] = self.microscopes[microscope_name].info
        return microscope_info

    def launch_virtual_microscope(self, microscope_name, microscope_config):
        # create databuffer
        data_buffer = [
            SharedNDArray(shape=(self.img_height, self.img_width), dtype="uint16")
            for i in range(self.number_of_frames)
        ]

        # create virtual microscope
        from aslm.model.devices import (
            SyntheticDAQ,
            SyntheticCamera,  # noqa: F401
            SyntheticGalvo,
            SyntheticFilterWheel,  # noqa: F401
            SyntheticShutter,  # noqa: F401
            SyntheticRemoteFocus,  # noqa: F401
            SyntheticStage,
            SyntheticZoom,  # noqa: F401
            SyntheticMirror,
        )

        microscope = Microscope(
            microscope_name, self.configuration, {}, False, is_virtual=True
        )
        microscope.daq = SyntheticDAQ(self.configuration)
        microscope.laser_wavelength = self.microscopes[microscope_name].laser_wavelength
        microscope.lasers = self.microscopes[microscope_name].lasers
        microscope.camera = self.microscopes[microscope_name].camera

        # TODO: lasers
        temp = {
            'zoom': 'SyntheticZoom',
            'filter_wheel': 'SyntheticFilterWheel',
            'shutter': 'SyntheticShutter',
            'remote_focus_device': 'SyntheticRemoteFocus',
            'mirror': 'SyntheticMirror'
        }

        for k in microscope_config:
            if k.startswith("stage"):
                axis = k[len("stage_") :]
                if microscope_config[k] == "":
                    microscope.stages[axis] = SyntheticStage(
                        microscope_name, None, self.configuration
                    )
                else:
                    microscope.stages[axis] = self.microscopes[microscope_name].stages[
                        axis
                    ]
            elif k.startswith("galvo"):
                if microscope_config[k] == "":
                    microscope.galvo[k] = SyntheticGalvo(
                        microscope_name, None, self.configuration
                    )
                else:
                    microscope.galvo[k] = self.microscopes[microscope_name].galvo[k]
            else:
                if microscope_config[k] == "":
                    exec(
                        f"microscope.{k} = {temp[k]}('{microscope_name}', None, "
                        f"self.configuration)"
                    )
                else:
                    setattr(
                        microscope, k, getattr(self.microscopes[microscope_name], k)
                    )

        # connect virtual microscope with data_buffer
        microscope.update_data_buffer(
            self.img_width, self.img_height, data_buffer, self.number_of_frames
        )

        # add microscope to self.virtual_microscopes
        self.virtual_microscopes[microscope_name] = microscope
        return data_buffer

    def destroy_virtual_microscope(self, microscope_name):
        data_buffer = self.virtual_microscopes[microscope_name].data_buffer
        del self.virtual_microscopes[microscope_name]
        # delete shared_buffer
        for i in range(self.number_of_frames):
            data_buffer[i].shared_memory.close()
            data_buffer[i].shared_memory.unlink()
        del data_buffer

    def terminate(self):
        self.active_microscope.terminate()
        for microscope_name in self.virtual_microscopes:
            self.virtual_microscopes[microscope_name].terminate()

    def load_feature_list_from_file(self, filename, features):
        module = load_module_from_file(filename[filename.rindex("/") + 1 :], filename)
        for name in features:
            feature = getattr(module, name)
            self.feature_list.append(feature())

    def load_feature_list_from_str(self, feature_list_str):
        """Append feature list from feature_list_str

        Parameters
        ----------
        feature_list_str: str
            str of a feature list
        """
        self.feature_list.append(convert_str_to_feature_list(feature_list_str))

    def load_feature_records(self):
        """Load installed feature lists from system folder '..../.ASLM/feature_lists'"""
        feature_lists_path = get_aslm_path() + "/feature_lists"
        if not os.path.exists(feature_lists_path):
            os.makedirs(feature_lists_path)
            return
        # get __sequence.yml
        if not os.path.exists(f"{feature_lists_path}/__sequence.yml"):
            feature_records = []
        else:
            feature_records = load_yaml_file(f"{feature_lists_path}/__sequence.yml")

        # add non added feature lists
        feature_list_files = [
            temp
            for temp in os.listdir(feature_lists_path)
            if temp[temp.rindex(".") :] in (".yml", ".yaml")
        ]
        for item in feature_list_files:
            if item == "__sequence.yml":
                continue
            temp = load_yaml_file(f"{feature_lists_path}/{item}")
            add_flag = True
            for feature in feature_records:
                if feature["feature_list_name"] == temp["feature_list_name"]:
                    add_flag = False
                    break
            if add_flag:
                feature_records.append(
                    {
                        "feature_list_name": temp["feature_list_name"],
                        "yaml_file_name": item,
                    }
                )

        i = 0
        while i < len(feature_records):
            temp = feature_records[i]
            if not os.path.exists(f"{feature_lists_path}/{temp['yaml_file_name']}"):
                del feature_records[i]
                continue
            item = load_yaml_file(f"{feature_lists_path}/{temp['yaml_file_name']}")

            if item["module_name"]:
                module = load_module_from_file(item["module_name"], item["filename"])
                feature = getattr(module, item["module_name"])
                self.feature_list.append(feature())
            elif item["feature_list"]:
                feature = convert_str_to_feature_list(item["feature_list"])
                self.feature_list.append(feature)
            else:
                del feature_records[i]
                continue
            i += 1
        save_yaml_file(feature_lists_path, feature_records, "__sequence.yml")

    def get_feature_list(self, idx):
        """Get feature list str by index

        Parameters
        ----------
        idx: int
            index of feature list

        Return
        ------
        feature_list_str: str
            "" if not exist
            string of the feature list
        """
        if idx > 0 and idx <= len(self.feature_list):
            return convert_feature_list_to_str(self.feature_list[idx - 1])
        return ""<|MERGE_RESOLUTION|>--- conflicted
+++ resolved
@@ -542,7 +542,6 @@
                 self.signal_thread.name = "Waveform Popup Signal"
                 self.signal_thread.start()
 
-<<<<<<< HEAD
         elif command == "autofocus":
             """Autofocus Routine
 
@@ -554,7 +553,7 @@
             print("*** autofocus args:", *args)
             autofocus = Autofocus(self, *args)
             autofocus.run()
-=======
+        
         elif command == 'flatten_mirror':
             self.update_mirror(coef=[], flatten=True)
         elif command == 'zero_mirror':
@@ -571,21 +570,6 @@
             tony_wilson = TonyWilson(self)
             tony_wilson.run(*args)
 
-        elif command == 'autofocus':
-            """Run Autofocus Routine
-            
-            Args[0] is a dictionary of the microscope state (resolution, mode, zoom, ...)
-            Args[1] is a dictionary of the user-defined autofocus parameters:
-            {'coarse_range': 500,
-            'coarse_step_size': 50,
-            'coarse_selected': True,
-            'fine_range': 50,
-            'fine_step_size': 5,
-            'fine_selected': True}
-            """
-            autofocus = Autofocus(self)
-            autofocus.run(*args)
->>>>>>> 0ec5c367
         elif command == "load_feature":
             """
             args[0]: int, args[0]-1 is the id of features
