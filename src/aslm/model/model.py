--- conflicted
+++ resolved
@@ -49,12 +49,8 @@
     FindTissueSimple2D,
     PrepareNextChannel,
     LoopByCount,
-<<<<<<< HEAD
     ConProAcquisition,
     StackPause,
-=======
-    ConProAcquisition,  # noqa
->>>>>>> d9020c75
 )
 from aslm.model.features.feature_container import load_features
 from aslm.model.features.restful_features import IlastikSegmentation
@@ -80,10 +76,8 @@
         Flag for whether or not to leverage CUDA analysis engine.
     args : str
         ...
-    configuration_path : str
+    configuration : str
         File path for the global configuration of the microscope
-    experiment_path : str
-        File path for the experiment configuration of the microscope
     event_queue : ...
         ...
 
@@ -263,18 +257,14 @@
             ],
             "projection": [{"name": PrepareNextChannel}],
             "confocal-projection": [
-<<<<<<< HEAD
                 (
                     {"name": ConProAcquisition},
                     {"name": StackPause},
                     {
                         "name": LoopByCount,
                         "args": ("experiment.MicroscopeState.timepoints",),
-                    }
+                    },
                 )
-=======
-                {"name": PrepareNextChannel},
->>>>>>> d9020c75
             ],
             "customized": [],
         }
