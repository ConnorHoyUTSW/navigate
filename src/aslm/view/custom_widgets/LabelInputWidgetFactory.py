--- conflicted
+++ resolved
@@ -150,37 +150,17 @@
             self.widget.grid(row=0, column=1, sticky=(tk.W + tk.E))
             self.rowconfigure(0, weight=1)
 
-<<<<<<< HEAD
-        # Error handling
-        # self.error = getattr(self.widget, 'error', tk.StringVar())
-        # self.error_label = ttk.Label(
-        #     self, textvariable=self.error, foreground='red')
-        # self.error_label.grid(row=2, column=0, sticky=(tk.W + tk.E))
-
-    # def grid(self, sticky=(tk.E + tk.W), **kwargs):
-    #     """
-    #     #### Creating a custom grid function that
-    #     will default LabelInput.grid() to sticky=tk.W + tk.E
-    #     """
-    #     super().grid(sticky=sticky, **kwargs)
-
     def get(self, default=None):
-=======
-    def get(self):
->>>>>>> c555d4c9
         """Returns the value of the input widget
 
         Creating a generic get function to catch all types of widgets,
         this uses the try except block for instances when tkintervariables fails
 
-<<<<<<< HEAD
         Parameters
         ----------
-        default: object, optional
+        object, optional
             The default value to return if the get value doesn't work
 
-=======
->>>>>>> c555d4c9
         Returns
         -------
         value : str
