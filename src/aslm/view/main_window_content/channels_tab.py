--- conflicted
+++ resolved
@@ -48,7 +48,6 @@
 
 
 class ChannelsTab(tk.Frame):
-<<<<<<< HEAD
     """Channels Tab for the Main Window"""
 
     def __init__(self, setntbk, configuration, *args, **kwargs):
@@ -60,28 +59,10 @@
             The Notebook that this frame is added to
         configuration : Configuration
             The configuration object
-=======
-    """Channels Tab for the Main Window
-
-    This tab is used to set the channels for the stack acquisition.
-    """
-
-    def __init__(self, setntbk, *args, **kwargs):
-        """Initilization of the Channels Tab
-
-        Parameters
-        ----------
-        setntbk : tk.Notebook
-            The notebook that this tab is added to
->>>>>>> ded1abd0
         *args : tuple
             Positional arguments for tk.Frame
         **kwargs : dict
             Keyword arguments for tk.Frame
-<<<<<<< HEAD
-=======
-
->>>>>>> ded1abd0
         """
         # Init Frame
         tk.Frame.__init__(self, setntbk, *args, **kwargs)
@@ -92,69 +73,45 @@
         tk.Grid.rowconfigure(self, "all", weight=1)
 
         # Channel Settings
-<<<<<<< HEAD
         #: tk.Frame: The frame that holds the channel settings
         self.channel_widgets_frame = ChannelCreator(
             self, configuration=self.configuration
         )
-=======
-        #: The frame that holds the channel settings
-        self.channel_widgets_frame = ChannelCreator(self)
->>>>>>> ded1abd0
         self.channel_widgets_frame.grid(
             row=0, column=0, columnspan=3, sticky=tk.NSEW, padx=10, pady=10
         )
 
         # Stack Acquisition Settings
-<<<<<<< HEAD
-        #: tk.Frame: The frame that holds the stack acquisition settings
-=======
-        #: The frame that holds the stack acquisition settings
->>>>>>> ded1abd0
+        #: StackAcquisitionFrame: The frame that holds the stack acquisition settings
         self.stack_acq_frame = StackAcquisitionFrame(self)
         self.stack_acq_frame.grid(
             row=1, column=0, columnspan=3, sticky=tk.NSEW, padx=10, pady=10
         )
 
         # Time Settings
-<<<<<<< HEAD
-        #: tk.Frame: The frame that holds the time settings
-=======
-        #: The frame that holds the time settings
->>>>>>> ded1abd0
+        #: StackTimePointFrame: The frame that holds the time settings
         self.stack_timepoint_frame = StackTimePointFrame(self)
         self.stack_timepoint_frame.grid(
             row=3, column=0, columnspan=3, sticky=tk.NSEW, padx=10, pady=10
         )
 
         # Multipoint Enable
-<<<<<<< HEAD
-        #: tk.Frame: The frame that holds the multipoint settings
-=======
-        #: The frame that holds the multipoint settings
->>>>>>> ded1abd0
+        #: MultiPointFrame: The frame that holds the multipoint settings
         self.multipoint_frame = MultiPointFrame(self)
         self.multipoint_frame.grid(
             row=4, column=0, columnspan=1, sticky=tk.NSEW, padx=10, pady=10
         )
 
         # Quick Launch Buttons
-<<<<<<< HEAD
-        #: tk.Frame: The frame that holds the quick launch buttons
-=======
-        #: The frame that holds the quick launch buttons
->>>>>>> ded1abd0
+        #: QuickLaunchFrame: The frame that holds the quick launch buttons
         self.quick_launch = QuickLaunchFrame(self)
         self.quick_launch.grid(
             row=4, column=1, columnspan=2, sticky=tk.NSEW, padx=10, pady=10
         )
 
         # Confocal Projection Settings
-<<<<<<< HEAD
-        #: tk.Frame: The frame that holds the confocal projection settings
-=======
-        #: The frame that holds the confocal projection settings
->>>>>>> ded1abd0
+        #: ConfocalProjectionFrame: The frame that holds the confocal
+        # projection settings
         self.conpro_acq_frame = ConfocalProjectionFrame(self)
         self.conpro_acq_frame.grid(
             row=5, column=0, columnspan=3, sticky=tk.NSEW, padx=10, pady=10
@@ -162,7 +119,6 @@
 
 
 class ChannelCreator(ttk.Labelframe):
-<<<<<<< HEAD
     """Channel Creator Frame"""
 
     def __init__(self, channels_tab, configuration, *args, **kwargs):
@@ -179,74 +135,44 @@
         **kwargs : dict
             Arbitrary keyword arguments
         """
-        #  Init Frame
         ttk.Labelframe.__init__(
             self, channels_tab, text="Channel Settings", *args, **kwargs
         )
+
+        #: Configuration: The configuration object
         self.configuration = configuration
-=======
-    """Channel Creator
-
-    This frame is used to create the channels for the stack acquisition.
-    """
-
-    def __init__(self, channels_tab, *args, **kwargs):
-        """Initilization of the Channel Creator
-
-
-        Parameters
-        ----------
-        channels_tab : tk.Frame
-            The frame that this frame is added to
-        *args : tuple
-            Positional arguments for ttk.Labelframe
-        **kwargs : dict
-            Keyword arguments for ttk.Labelframe
-        """
-        #  Init Frame
-        #: str: The title of the frame
-        self.title = "Channel Settings"
-        ttk.Labelframe.__init__(self, channels_tab, text=self.title, *args, **kwargs)
->>>>>>> ded1abd0
 
         # Formatting
         tk.Grid.columnconfigure(self, "all", weight=1)
         tk.Grid.rowconfigure(self, "all", weight=1)
 
-        #  Arrays with Widget Variables and widgets themselves
-        #  TODO refactor using dicts for variables and one for widgets,
-        #   allow access to arrays via a key. might be overly complicated.
-        #   Below way is clear just a bit repetitive
-<<<<<<< HEAD
+        #: list: List of the labels for the columns
         self.label_text = []
 
-        #  Channel Checkboxes
-=======
-        #  Channel Checkbuttons
         #: list: List of the variables for the channel checkbuttons
->>>>>>> ded1abd0
         self.channel_variables = []
+
         #: list: List of the channel checkbuttons
         self.channel_checks = []
         self.label_text.append("Channel")
 
-        #  Laser Dropdowns
         #: list: List of the variables for the laser dropdowns
         self.laser_variables = []
+
         #: list: List of the laser dropdowns
         self.laser_pulldowns = []
         self.label_text.append("Laser")
 
-        #  LaserPower Dropdowns
         #: list: List of the variables for the laser power dropdowns
         self.laserpower_variables = []
+
         #: list: List of the laser power dropdowns
         self.laserpower_pulldowns = []
         self.label_text.append("Power")
 
-        #  FilterWheel Dropdowns
         #: list: List of the variables for the filterwheel dropdowns
         self.filterwheel_variables = []
+
         #: list: List of the filterwheel dropdowns
         self.filterwheel_pulldowns = []
         self.label_text.append("Filter")
@@ -258,43 +184,30 @@
             self.dichroic_pulldowns = []
             self.label_text.append("Dichroic")
 
-        #  Exposure Time Dropdowns
         #: list: List of the variables for the exposure time dropdowns
         self.exptime_variables = []
+
         #: list: List of the exposure time dropdowns
         self.exptime_pulldowns = []
         self.label_text.append("Exposure")
 
-        #  Time Interval Spinboxes
         #: list: List of the variables for the time interval spinboxes
         self.interval_variables = []
+
         #: list: List of the time interval spinboxes
         self.interval_spins = []
         self.label_text.append("Interval")
 
-        # Defocus Spinboxes
         #: list: List of the variables for the defocus spinboxes
         self.defocus_variables = []
+
         #: list: List of the defocus spinboxes
         self.defocus_spins = []
         self.label_text.append("Defocus")
 
-        #  Grids labels them across the top row of each column
-<<<<<<< HEAD
-=======
         #: list: List of the labels for the columns
-        self.label_text = [
-            "Channel",
-            "Laser",
-            "Power",
-            "Filter",
-            "Exp. Time (ms)",
-            "Interval",
-            "Defocus",
-        ]
-        #: list: List of the labels for the columns
->>>>>>> ded1abd0
         self.labels = []
+
         #: list: List of the frames for the columns
         self.frame_columns = []
 
@@ -317,23 +230,17 @@
         self.frame_columns[5].grid(padx=(1, 4))
         self.frame_columns[0].grid(padx=(4, 1))
 
-        #  Adds and grids widgets to respective column
-        #  TODO add connection to config file to specify the range.
-        #   This will allow custom selection of amount of channels.
-        #   Also may need further refactoring
-
         # ttk Style object for the checkbutton.
         style = ttk.Style()
         custom_font = tk.font.Font(size=11)
         style.configure("CustomCheckbutton.TCheckbutton", font=custom_font)
 
+        # Get the number of channels from the configuration file
         number_of_channels = self.configuration["configuration"]["gui"]["channels"].get(
             "count", 5
         )
-
         for num in range(0, number_of_channels):
             counter = 0
-            #  Channel Checkboxes
             self.channel_variables.append(tk.BooleanVar())
             self.channel_checks.append(
                 ttk.Checkbutton(
