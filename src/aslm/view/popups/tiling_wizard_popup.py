# Copyright (c) 2021-2022  The University of Texas Southwestern Medical Center.
# All rights reserved.

# Redistribution and use in source and binary forms, with or without
# modification, are permitted for academic and research use only (subject to the
# limitations in the disclaimer below) provided that the following conditions are met:

#      * Redistributions of source code must retain the above copyright notice,
#      this list of conditions and the following disclaimer.

#      * Redistributions in binary form must reproduce the above copyright
#      notice, this list of conditions and the following disclaimer in the
#      documentation and/or other materials provided with the distribution.

#      * Neither the name of the copyright holders nor the names of its
#      contributors may be used to endorse or promote products derived from this
#      software without specific prior written permission.

# NO EXPRESS OR IMPLIED LICENSES TO ANY PARTY'S PATENT RIGHTS ARE GRANTED BY
# THIS LICENSE. THIS SOFTWARE IS PROVIDED BY THE COPYRIGHT HOLDERS AND
# CONTRIBUTORS "AS IS" AND ANY EXPRESS OR IMPLIED WARRANTIES, INCLUDING, BUT NOT
# LIMITED TO, THE IMPLIED WARRANTIES OF MERCHANTABILITY AND FITNESS FOR A
# PARTICULAR PURPOSE ARE DISCLAIMED. IN NO EVENT SHALL THE COPYRIGHT HOLDER OR
# CONTRIBUTORS BE LIABLE FOR ANY DIRECT, INDIRECT, INCIDENTAL, SPECIAL,
# EXEMPLARY, OR CONSEQUENTIAL DAMAGES (INCLUDING, BUT NOT LIMITED TO,
# PROCUREMENT OF SUBSTITUTE GOODS OR SERVICES; LOSS OF USE, DATA, OR PROFITS; OR
# BUSINESS INTERRUPTION) HOWEVER CAUSED AND ON ANY THEORY OF LIABILITY, WHETHER
# IN CONTRACT, STRICT LIABILITY, OR TORT (INCLUDING NEGLIGENCE OR OTHERWISE)
# ARISING IN ANY WAY OUT OF THE USE OF THIS SOFTWARE, EVEN IF ADVISED OF THE
# POSSIBILITY OF SUCH DAMAGE.

# Standard Library Imports
import logging
import tkinter as tk
from tkinter import ttk

# Third Party Imports

# Local Imports
from aslm.view.custom_widgets.popup import PopUp
from aslm.view.custom_widgets.LabelInputWidgetFactory import LabelInput
from aslm.view.custom_widgets.validation import ValidatedSpinbox, ValidatedEntry

# Logging Setup
p = __name__.split(".")[1]
logger = logging.getLogger(p)


class TilingWizardPopup:
    """Popup for tiling parameters in View.

    Parameters
    ----------
    root : object
        GUI root
    *args : object
        Arguments
    **kwargs : object
        Keyword arguments

    Attributes
    ----------
    popup : object
        Popup window
    inputs : dict
        Dictionary of inputs
    buttons : dict
        Dictionary of buttons

    Methods
    -------
    get_variables()
        Returns the variables
    get_buttons()
        Returns the buttons
    get_widgets()
        Returns the widgets

    """

    def __init__(self, root, *args, **kwargs):
        self.popup = PopUp(
            root,
<<<<<<< HEAD
            "Multiposition Tiling Wizard",
            "625x530+330+330",
=======
            "Multi-Position Tiling Wizard",
            "630x420+330+330",
>>>>>>> ee6e6596
            top=False,
            transient=False,
        )

        # Storing the content frame of the popup, this will be the parent of
        # the widgets
        content_frame = self.popup.get_frame()
        content_frame.columnconfigure(0, pad=5)
        content_frame.columnconfigure(1, pad=5)
        content_frame.rowconfigure(0, pad=5)
        content_frame.rowconfigure(1, pad=5)
        content_frame.rowconfigure(2, pad=5)

        # Formatting
        tk.Grid.columnconfigure(content_frame, "all", weight=1)
        tk.Grid.rowconfigure(content_frame, "all", weight=1)

        # Sub Frames
        action_buttons = ttk.Frame(content_frame, padding=(0, 5, 0, 0))
        operation_mode = ttk.Frame(content_frame, padding=(0, 5, 0, 0))
        pos_grid = ttk.Frame(content_frame, padding=(0, 5, 0, 0))
        data = ttk.Frame(content_frame, padding=(0, 5, 0, 0))

        action_buttons.grid(row=0, sticky=tk.NSEW)
<<<<<<< HEAD
        operation_mode.grid(row=1, sticky=tk.NSEW)
        pos_grid.grid(row=2, sticky=tk.NSEW)
        data.grid(row=3, sticky=tk.NSEW)
=======
        pos_grid.grid(row=1, sticky=tk.NSEW)
        data.grid(row=2, sticky=tk.NSEW)
>>>>>>> ee6e6596

        """Creating the widgets for the popup"""
        # Dictionary for all the variables
        self.inputs = {}
        self.buttons = {}

        names = [
            "set_table",
            "x_start",
            "x_end",
            "y_start",
            "y_end",
            "z_start",
            "z_end",
            "f_start",
            "f_end",
        ]

        entry_names = [
            "x_dist",
            "x_tiles",
            "y_dist",
            "y_tiles",
            "z_dist",
            "z_tiles",
            "f_dist",
            "f_tiles",
        ]

        dist_labels = [
            "X Distance",
            "Num. Tiles",
            "Y Distance",
            "Num. Tiles",
            "Z Distance",
            "Num. Tiles",
            "F Distance",
            "Num. Tiles",
        ]

        # Action buttons
        btn_labels = [
<<<<<<< HEAD
            "Save to Disk",
=======
>>>>>>> ee6e6596
            "Populate Multi-Position Table",
            "Set X Start",
            "Set X End",
            "Set Y Start",
            "Set Y End",
            "Set Z Start",
            "Set Z End",
            "Set F Start",
            "Set F End",
        ]

        # LUT Radio buttons - Gray is default
        self.operating_modes = [
            "Tile Z&F",
            "Tile F",
        ]
        """
        save to disk    populate table
        set x start     x distance
        set x end       x tiles
        set y start     y distance
        set y end       y tiles
        set z start     z distance
        set z end       z tiles
        set f start     f distance
        set f end       f tiles
        """

<<<<<<< HEAD
        for i in range(2):
            self.buttons[names[i]] = ttk.Button(action_buttons, text=btn_labels[i])
            self.buttons[names[i]].grid(
                row=0, column=i, sticky=tk.NSEW, padx=(5, 0), pady=(5, 0)
            )

        self.mode = tk.StringVar()
        for i in range(len(self.operating_modes)):
            self.inputs[self.operating_modes[i]] = LabelInput(
                parent=operation_mode,
                label=self.operating_modes[i],
                input_class=ttk.Radiobutton,
                input_var=self.mode,
                input_args={"value": self.operating_modes[i]},
            )
            self.inputs[self.operating_modes[i]].grid(
                row=0, column=i, sticky=tk.NSEW, pady=3
            )

=======
>>>>>>> ee6e6596
        # Position buttons
        for i in range(len(names)):
            if i == 0:
                self.buttons[names[i]] = ttk.Button(action_buttons, text=btn_labels[i])
                self.buttons[names[i]].grid(
                    row=0, column=i, sticky=tk.NSEW, padx=(5, 0), pady=(5, 0)
                )
            if i > 0:
                self.buttons[names[i]] = ttk.Button(pos_grid, text=btn_labels[i])
                self.buttons[names[i]].grid(
                    row=i - 1, column=0, sticky=tk.NSEW, padx=(5, 0), pady=(5, 0)
                )

<<<<<<< HEAD
        # Position Spin boxes
        for i in range(len(names)):
            if i > 1:
=======
                # Validated Spinbox
>>>>>>> ee6e6596
                self.inputs[names[i]] = LabelInput(
                    parent=pos_grid,
                    input_class=ValidatedSpinbox,
                    input_var=tk.StringVar(),
                )
                self.inputs[names[i]].grid(
<<<<<<< HEAD
                    row=i - 2, column=1, sticky=tk.NSEW, pady=(20, 0), padx=5
=======
                    row=i - 1, column=1, sticky=tk.NSEW, pady=(20, 0), padx=5
>>>>>>> ee6e6596
                )
                self.inputs[names[i]].widget.state(["disabled"])

        # Dist and Tile entries
        for i in range(len(entry_names)):
            self.inputs[entry_names[i]] = LabelInput(
                parent=pos_grid,
                label=dist_labels[i],
                input_class=ValidatedEntry,
                input_var=tk.StringVar(),
            )
            self.inputs[entry_names[i]].grid(
                row=i, column=2, sticky=tk.NSEW, padx=(5, 0), pady=(17, 0)
            )
            self.inputs[entry_names[i]].widget.state(["disabled"])

        self.inputs["percent_overlay"] = LabelInput(
            parent=data,
            label="Percent Overlay",
            input_class=ValidatedSpinbox,
            input_var=tk.StringVar(),
            input_args={"width": 5, "increment": 5, "from_": 0, "to": 100},
        )
        self.inputs["percent_overlay"].grid(
            row=0, column=0, sticky=tk.NSEW, padx=(5, 0), pady=(5, 0)
        )

        self.inputs["total_tiles"] = LabelInput(
            parent=data,
            label="Total Tiles",
            input_class=ValidatedEntry,
            input_var=tk.StringVar(),
        )
        self.inputs["total_tiles"].widget.state(["disabled"])
        self.inputs["total_tiles"].grid(
            row=0, column=2, sticky=tk.NSEW, padx=5, pady=(5, 0)
        )

        # Formatting
        self.inputs["total_tiles"].grid(padx=(160, 0))

    # Getters
    def get_variables(self):
        """Get the variables tied to the widgets

        This function returns a dictionary of all the variables that are tied to each
        widget name. The key is the widget name, value is the variable associated.

        Parameters
        ----------
        None

        Returns
        -------
        variables : dict
            A dictionary of all the variables that are tied to each widget name.
        """
        variables = {}
        for key, widget in self.inputs.items():
            variables[key] = widget.get_variable()
        return variables

    def get_widgets(self):
        """Get the widgets

        This function returns the dictionary that holds the input widgets.
        The key is the widget name, value is the LabelInput class that has all the data.

        Parameters
        ----------
        None

        Returns
        -------
        self.inputs : dict
            A dictionary of all the widgets that are tied to each widget name.
        """
        return self.inputs

    def get_buttons(self):
        """Get the buttons

        This function returns the dictionary that holds the buttons.
        The key is the button name, value is the button.

        Parameters
        ----------
        None

        Returns
        -------
        self.buttons : dict
            A dictionary of all the buttons that are tied to each button name.
        """
        return self.buttons<|MERGE_RESOLUTION|>--- conflicted
+++ resolved
@@ -81,13 +81,8 @@
     def __init__(self, root, *args, **kwargs):
         self.popup = PopUp(
             root,
-<<<<<<< HEAD
             "Multiposition Tiling Wizard",
             "625x530+330+330",
-=======
-            "Multi-Position Tiling Wizard",
-            "630x420+330+330",
->>>>>>> ee6e6596
             top=False,
             transient=False,
         )
@@ -112,16 +107,10 @@
         data = ttk.Frame(content_frame, padding=(0, 5, 0, 0))
 
         action_buttons.grid(row=0, sticky=tk.NSEW)
-<<<<<<< HEAD
         operation_mode.grid(row=1, sticky=tk.NSEW)
         pos_grid.grid(row=2, sticky=tk.NSEW)
         data.grid(row=3, sticky=tk.NSEW)
-=======
-        pos_grid.grid(row=1, sticky=tk.NSEW)
-        data.grid(row=2, sticky=tk.NSEW)
->>>>>>> ee6e6596
-
-        """Creating the widgets for the popup"""
+
         # Dictionary for all the variables
         self.inputs = {}
         self.buttons = {}
@@ -162,10 +151,6 @@
 
         # Action buttons
         btn_labels = [
-<<<<<<< HEAD
-            "Save to Disk",
-=======
->>>>>>> ee6e6596
             "Populate Multi-Position Table",
             "Set X Start",
             "Set X End",
@@ -177,7 +162,6 @@
             "Set F End",
         ]
 
-        # LUT Radio buttons - Gray is default
         self.operating_modes = [
             "Tile Z&F",
             "Tile F",
@@ -194,8 +178,7 @@
         set f end       f tiles
         """
 
-<<<<<<< HEAD
-        for i in range(2):
+        for i in range(1):
             self.buttons[names[i]] = ttk.Button(action_buttons, text=btn_labels[i])
             self.buttons[names[i]].grid(
                 row=0, column=i, sticky=tk.NSEW, padx=(5, 0), pady=(5, 0)
@@ -214,8 +197,6 @@
                 row=0, column=i, sticky=tk.NSEW, pady=3
             )
 
-=======
->>>>>>> ee6e6596
         # Position buttons
         for i in range(len(names)):
             if i == 0:
@@ -229,24 +210,14 @@
                     row=i - 1, column=0, sticky=tk.NSEW, padx=(5, 0), pady=(5, 0)
                 )
 
-<<<<<<< HEAD
-        # Position Spin boxes
-        for i in range(len(names)):
-            if i > 1:
-=======
                 # Validated Spinbox
->>>>>>> ee6e6596
                 self.inputs[names[i]] = LabelInput(
                     parent=pos_grid,
                     input_class=ValidatedSpinbox,
                     input_var=tk.StringVar(),
                 )
                 self.inputs[names[i]].grid(
-<<<<<<< HEAD
-                    row=i - 2, column=1, sticky=tk.NSEW, pady=(20, 0), padx=5
-=======
                     row=i - 1, column=1, sticky=tk.NSEW, pady=(20, 0), padx=5
->>>>>>> ee6e6596
                 )
                 self.inputs[names[i]].widget.state(["disabled"])
 
