# -*- coding: utf-8 -*-
"""
    This file refers to `ZhuangLab <https://github.com/ZhuangLab/storm-control>`, 'dcamapi4.py' and 'dcam.py'
    This is a simplified version.

    Constants can be found at 'dcamsdk4/inc/dcamapi4.h' and 'dcamsdk4/inc/dcamprop.h'
    Function definitions can be found at 'dcamsdk4/doc/api_reference/dcamapi4_en.html'
"""

from ctypes import *
from enum import IntEnum

# ==== load shared library ====

__dll = windll.LoadLibrary('dcamapi.dll')

# ==== declare constants ====
DCAMBUF_ATTACHKIND_FRAME = 0
DCAMCAP_START_SEQUENCE = -1
DCAMWAIT_CAPEVENT_FRAMEREADY = 2
DCAMWAIT_CAPEVENT_STOPPED = 16
DCAMPROP_MODE__OFF = 1 # OFF
DCAMPROP_MODE__ON = 2  # ON

class DCAMDEV_OPEN(Structure):
    _pack_ = 8
    _fields_ = [
        ('size', c_int32),
        ('index', c_int32),
        ('hdcam', c_void_p)  # out
    ]

    def __init__(self):
        self.size = sizeof(DCAMDEV_OPEN)
        self.index = 0

class DCAMAPI_INIT(Structure):
    _pack_ = 8
    _fields_ = [
        ('size', c_int32),
        ('iDeviceCount', c_int32),  # out
        ('reserved', c_int32),
        ('initoptionbytes', c_int32),
        ('initoption', POINTER(c_int32)),
        ('guid', c_void_p)  # const DCAM_GUID*
    ]

    def __init__(self):
        self.size = sizeof(DCAMAPI_INIT)

class DCAMWAIT_OPEN(Structure):
    _pack_ = 8
    _fields_ = [
        ('size', c_int32),
        ('supportevent', c_int32),  # out
        ('hwait', c_void_p),  # out
        ('hdcam', c_void_p)
    ]

    def __init__(self):
        self.size = sizeof(DCAMWAIT_OPEN)

class DCAMWAIT_START(Structure):
    _pack_ = 8
    _fields_ = [
        ('size', c_int32),
        ('eventhappened', c_int32),  # out
        ('eventmask', c_int32),
        ('timeout', c_int32)
    ]

    def __init__(self):
        self.size = sizeof(DCAMWAIT_START)

class DCAMERR(IntEnum):
    # success
    SUCCESS = 1  # 1, no error, general success code, app should check the value is positive
    ALREADYOPENED = -520093694  # 0xE1000002
    NOTSUPPORT = -2147479805  # 0x80000f03, camera does not support the function or property with current settings
    TIMEOUT = -2147483386  # 0x80000106, timeout

    # status error
    BUSY = -2147483391  # 0x80000101, API cannot process in busy state.
    NOTREADY = -2147483389  # 0x80000103, API requires ready state.
    NOTSTABLE = -2147483388  # 0x80000104, API requires stable or unstable state.
    UNSTABLE = -2147483387  # 0x80000105, API does not support in unstable state.

    # calling error
    INVALIDCAMERA = -2147481594  # 0x80000806, invalid camera
    INVALIDHANDLE = -2147481593  # 0x80000807, invalid camera handle
    INVALIDPARAM = -2147481592  # 0x80000808, invalid parameter
    INVALIDVALUE = -2147481567  # 0x80000821, invalid property value
    OUTOFRANGE = -2147481566  # 0x80000822, value is out of range
    NOTWRITABLE = -2147481565  # 0x80000823, the property is not writable
    NOTREADABLE = -2147481564  # 0x80000824, the property is not readable
    INVALIDPROPERTYID = -2147481563  # 0x80000825, the property id is invalid

class DCAMPROP_ATTR(Structure):
    _pack_ = 8
    _fields_ = [
        ('cbSize', c_int32),
        ('iProp', c_int32),
        ('option', c_int32),
        ('iReserved1', c_int32),
        ('attribute', c_int32),
        ('iGroup', c_int32),
        ('iUnit', c_int32),
        ('attribute2', c_int32),
        ('valuemin', c_double),
        ('valuemax', c_double),
        ('valuestep', c_double),
        ('valuedefault', c_double),
        ('nMaxChannel', c_int32),
        ('iReserved3', c_int32),
        ('nMaxView', c_int32),
        ('iProp_NumberOfElement', c_int32),
        ('iProp_ArrayBase', c_int32),
        ('iPropStep_Element', c_int32)
    ]

    def __init__(self):
        self.cbSize = sizeof(DCAMPROP_ATTR)

class DCAMBUF_ATTACH(Structure):
    _pack_ = 8
    _fields_ = [
        ('size', c_int32), # sizeof(*this)
        ('iKind', c_int32), # DCAMBUF_ATTAHKIND: DCAMBUF_ATTACHKIND_FRAME = 0
        ('buffer', POINTER(c_void_p)), # array of buffer pointers
        ('buffercount', c_int32) # number of pointers in array "buffer"
    ]

    def __init__(self):
        self.size = sizeof(DCAMBUF_ATTACH)

class DCAMCAP_TRANSFERINFO(Structure):
    _pack_ = 8
    _fields_ = [
        ('size', c_int32),
        ('iKind', c_int32),
        ('nNewestFrameIndex', c_int32),
        ('nFrameCount', c_int32)
    ]

    def __init__(self):
        self.size = sizeof(DCAMCAP_TRANSFERINFO)
        self.iKind = 0
        self.nNewestFrameIndex = -1
        self.nFrameCount = 0

class DCAMDATA_HDR(Structure):
    _pack_ = 8
    _fields_ = [
        ('size', c_int32),
        ('iKind', c_int32),
        ('option', c_int32),
        ('reserved2', c_int32)
    ]
    def __init__(self):
<<<<<<< HEAD
        self.size = sizeof(DCAMDATA_HDR)
=======
>>>>>>> 2de92948
        self.iKind = 0
        self.option = 0
        self.reserved2 = 0

class DCAMDATA_REGIONRECT(Structure):
    _pack_ = 8
    _fields_ = [
        ('left', c_short),
        ('top', c_short),
        ('right', c_short),
        ('bottom', c_short)
    ]

<<<<<<< HEAD
=======
class DCAMDATA_REGION(Structure):
    _pack_ = 8
    _fields_ = [
        ('hdr', POINTER(DCAMDATA_HDR)),
        ('option', c_int32),
        ('type', c_int32),
        ('data', c_void_p),
        ('datasize', c_int32),
        ('reserved', c_int32)
    ]

>>>>>>> 2de92948
property_dict = {
    'exposure_time': 2031888, # 0x001F0110, R/W, sec, "EXPOSURE TIME"
    'sensor_mode': 4194832, # 0x00400210, R/W, mode,  "SENSOR MODE"
    'defect_correct_mode': 4653072, # 0x00470010, R/W, mode,  "DEFECT CORRECT MODE"
    'binning': 4198672, # 0x00401110, R/W, mode, "BINNING"
    'readout_speed': 4194576,  # 0x00400110, R/W, long,    "READOUT SPEED"
    'trigger_active': 1048864,  # 0x00100120, R/W, mode,   "TRIGGER ACTIVE"
    'trigger_mode': 1049104,  # 0x00100210, R/W, mode,    "TRIGGER MODE"
    'trigger_polarity': 1049120,  # 0x00100220, R/W, mode, "TRIGGER POLARITY"
    'trigger_source': 1048848,  # 0x00100110, R/W, mode,   "TRIGGER SOURCE"
    'internal_line_interval': 4208720,  # 0x00403850, R/W, sec,    "INTERNAL LINE INTERVAL"
    'image_width': 4325904,  # 0x00420210, R/O, long, "IMAGE WIDTH"
    'image_height': 4325920,  # 0x00420220, R/O, long,    "IMAGE HEIGHT"
    'exposuretime_control': 2031920,  # 0x001F0130, R/W, mode,    "EXPOSURE TIME CONTROL"
    'subarray_hpos': 4202768,  # 0x00402110, R/W, long,    "SUBARRAY HPOS"
    'subarray_hsize': 4202784,  # 0x00402120, R/W, long,   "SUBARRAY HSIZE"
    'subarray_vpos': 4202800,  # 0x00402130, R/W, long,    "SUBARRAY VPOS"
    'subarray_vsize': 4202816,  # 0x00402140, R/W, long,   "SUBARRAY VSIZE"
    'subarray_mode': 4202832  # 0x00402150, R/W, mode,    "SUBARRAY MODE"
}


# ==== api function references ====
dcamapi_init = __dll.dcamapi_init
dcamdev_open = __dll.dcamdev_open
dcamdev_close = __dll.dcamdev_close
dcamwait_open = __dll.dcamwait_open
dcamwait_close = __dll.dcamwait_close
dcamprop_getattr = __dll.dcamprop_getattr
dcamprop_getvalue = __dll.dcamprop_getvalue
dcamprop_setvalue = __dll.dcamprop_setvalue
dcamprop_setgetvalue = __dll.dcamprop_setgetvalue
dcambuf_attach = __dll.dcambuf_attach
dcambuf_release = __dll.dcambuf_release
dcamcap_start = __dll.dcamcap_start
dcamcap_stop = __dll.dcamcap_stop
dcamcap_transferinfo = __dll.dcamcap_transferinfo
dcamwait_start = __dll.dcamwait_start
dcamwait_abort = __dll.dcamwait_abort
dcamcap_firetrigger = __dll.dcamcap_firetrigger
dcamdev_setdata = __dll.dcamdev_setdata


class DCAM:
    def __init__(self, index=0):
        self.__hdcam = 0
        self.__hdcamwait = 0
        
        # initialize api
        paraminit = DCAMAPI_INIT()
        dcamapi_init(byref(paraminit))
        
        # open camera
        self.dev_open(index)
        self.__open_hdcamwait()

        # TODO: get maximum supported image width and height
        self.max_image_width = 2048
        self.max_image_height = 2048

    def __result(self, errvalue):
        """
        Internal use. Keep last error code
        """
        if errvalue < 0:
            try:
                print('error message: ', DCAMERR(errvalue))
            except:
                print('error message: ', errvalue)
            return False

        return True

    # dcamwait functions

    def __open_hdcamwait(self):
        """
        Get HDCAMWAIT handle
        """
        if not self.__hdcamwait == 0:
            return True

        paramwaitopen = DCAMWAIT_OPEN()
        paramwaitopen.hdcam = self.__hdcam
        ret = self.__result(dcamwait_open(byref(paramwaitopen)))
        if ret is False:
            return False

        if paramwaitopen.hwait == 0:
            return self.__result(DCAMERR.INVALIDWAITHANDLE)

        self.__hdcamwait = c_void_p(paramwaitopen.hwait)
        return True

    def __close_hdcamwait(self):
        """
        Close HDCAMWAIT handle
        """

        if self.__hdcamwait == 0:
            return True

        ret = self.__result(dcamwait_close(self.__hdcamwait))
        if ret is False:
            return False

        self.__hdcamwait = 0
        return True

    def dev_open(self, index=-1):
        """
        Get HDCAM handle for controling camera.
        After calling close(), call this again if you need to resume measurement.

        Args:
            arg1(int): device index

        Returns:
            True:   if dcamdev_open() succeeded.
            False:  if dcamdev_open() returned DCAMERR except SUCCESS.  lasterr() returns the DCAMERR value.
        """
        print("Opening Camera")
        if self.__hdcam:
            print("Camera already open")
            return self.__result(DCAMERR.ALREADYOPENED)  # instance is already opened. New Error.

        paramopen = DCAMDEV_OPEN()
        if index >= 0:
            paramopen.index = index
        else:
            paramopen.index = self.__iDevice

        ret = self.__result(dcamdev_open(byref(paramopen)))
        if ret is False:
            print("Camera dev_open failed")
            return False
        else:
            print("Camera Open")

        self.__hdcam = c_void_p(paramopen.hdcam)
        return True

    def dev_close(self):
        """
        Close dcam handle.
        Call this if you need to close the current device.

        Returns:
            True:
        """
        if self.__hdcam:
            self.__close_hdcamwait()
            dcamdev_close(self.__hdcam)
            self.__hdcam = 0

        return True

    # dcamprop functions

    def prop_getattr(self, idprop):
        """
        Get property attribute

        args:
            arg1(DCAM_IDPROP): property id

        Returns:
            DCAMPROP_ATTR
            if False, error happened.  lasterr() returns the DCAMERR value
        """
        if not self.__hdcam:
            return self.__result(DCAMERR.INVALIDHANDLE)  # instance is not opened yet.

        propattr = DCAMPROP_ATTR()
        propattr.iProp = idprop
        ret = self.__result(dcamprop_getattr(self.__hdcam, byref(propattr)))
        if ret is False:
            return False

        return propattr

    def prop_getvalue(self, idprop):
        """
        Get property value

        args:
            arg1(DCAM_IDPROP): property id

        Returns:
            double
            if False, error happened.  lasterr() returns the DCAMERR value
        """
        if not self.__hdcam:
            return self.__result(DCAMERR.INVALIDHANDLE)  # instance is not opened yet.

        cDouble = c_double()
        ret = self.__result(dcamprop_getvalue(self.__hdcam, idprop, byref(cDouble)))
        print("prop_getvalue response:", cDouble.value)
        print("property id:", idprop)
        if ret is False:
            return False

        return cDouble.value

    def prop_setvalue(self, idprop, fValue):
        """
        Set property value

        args:
            arg1(DCAM_IDPROP): property id
            arg2(double): setting value

        Returns:
            True   success
            False  error happened.  lasterr() returns the DCAMERR value
        """
        if not self.__hdcam:
            return self.__result(DCAMERR.INVALIDHANDLE)  # instance is not opened yet.

        fValue = c_double(fValue)
        ret = self.__result(dcamprop_setvalue(self.__hdcam, idprop, fValue))
        if ret is False:
            return False

        return True

    def prop_setgetvalue(self, idprop, fValue, option=0):
        """
        Set and get property value

        args:
            arg1(DCAM_IDPROP): property id
            arg2(double): input value for setting and receive actual set value by ref

        Returns:
            double
            if False, error happened.  lasterr() returns the DCAMERR value
        """
        if not self.__hdcam:
            return self.__result(DCAMERR.INVALIDHANDLE)  # instance is not opened yet.

        cDouble = c_double(fValue)
        cOption = c_int32(option)
        ret = self.__result(dcamprop_setgetvalue(self.__hdcam, idprop, byref(cDouble), cOption))
        if ret is False:
            return False

        return cDouble.value

    def set_property_value(self, name, value):
        """
        # this function will set property value according to property name
        """
        if name not in property_dict:
            print('could not set value for', name,
                  'please make sure the property name is correct and is added to property_dict!')
            return False

        # get property code
        idprop = property_dict[name]

        # Set value and get what is set
        final_configuration = self.prop_setgetvalue(idprop, value)
        
        if final_configuration >= value - value/100 and final_configuration <= value + value/100:
            return True
        else:
            print(name, "Configuration Failed", value, final_configuration)
            return False

    def get_property_value(self, name):
        return self.prop_getvalue(property_dict[name])

    def set_ROI(self, left, top, right, bottom):
        """
        # this function set 'subarray' properties.
        """
        # TODO: parameter verification

        # test if hsize and vsize equal to maximum image width and height
        # if the same, set subarray_mode to DCAMPROP_MODE__OFF
        if right-left == self.max_image_width and bottom-top == self.max_image_height:
            self.prop_setgetvalue(property_dict['subarray_mode'], DCAMPROP_MODE__OFF)
            return (self.max_image_width, self.max_image_height)
        
        width = self.prop_getvalue(property_dict['image_width'])
        height = self.prop_getvalue(property_dict['image_height'])
        if right-left == width and bottom-top == height:
            self.prop_setvalue(property_dict['subarray_hpos'], left)
            self.prop_setvalue(property_dict['subarray_vpos'], top)
        else:
            # set DCAM_IDPROP_SUBARRAYMODE to 'OFF'
            if self.prop_setgetvalue(property_dict['subarray_mode'], DCAMPROP_MODE__OFF):
                # set hpos, hsize, vpos, vsize
                self.prop_setvalue(property_dict['subarray_hpos'], left)
                self.prop_setvalue(property_dict['subarray_hsize'], right-left)
                self.prop_setvalue(property_dict['subarray_vpos'], top)
                self.prop_setvalue(property_dict['subarray_vsize'], bottom-top)
        
        # set DCAM_IDPROP_SUBARRAYMODE to 'ON'
        self.prop_setgetvalue(property_dict['subarray_mode'], DCAMPROP_MODE__ON)
        # TODO:return new image width and height
        # will changing hsize and vsize affect iamge width and height?
        # not sure, need to test
        return (self.prop_getvalue(property_dict['image_width']), self.prop_getvalue(property_dict['image_height']))

    def start_acquisition(self, data_buffer, number_of_frames=100):
        """
        # this function will initialize parameters, attach buffer, start capture
        """
        # initialize buffer index
        self.pre_index = -1
        self.number_of_frames = number_of_frames

        # prepare buffer pointer array
        self.data_buffer = data_buffer
        ptr_array = c_void_p * number_of_frames
        self.data_ptr = ptr_array()
        for i in range(number_of_frames):
            np_array = data_buffer[i]
            self.data_ptr[i] = np_array.ctypes.data

        # attach buffer
        attach_param = DCAMBUF_ATTACH()
        attach_param.iKind = DCAMBUF_ATTACHKIND_FRAME
        attach_param.buffer = self.data_ptr
        attach_param.buffercount = self.number_of_frames
        if self.__result(dcambuf_attach(self.__hdcam, attach_param)):
            self.pre_frame_count = 0
            self.pre_index = 0
            # start capture
            return self.__result(dcamcap_start(self.__hdcam, DCAMCAP_START_SEQUENCE))
        return False
        

    def stop_acquisition(self):
        """
        # this function will stop capture and detach buffer
        """
        # stop capture
        dcamcap_stop(self.__hdcam)

        # detach buffer
        return self.__result(dcambuf_release(self.__hdcam, DCAMBUF_ATTACHKIND_FRAME))

    def get_frames(self):
        """
        # this function will return a list of frame index
        # following lines are from documents: 'dcamapi4-en.html'
        # The host software can check the capturing status with the dcamcap_status() function. It will return a DCAMCAP_STATUS. 
        # The dcamcap_transferinfo() function returns the total number of images captured and the frame index of the last captured image. 
        # These functions do not wait for any events and will return with their values immediately. 
        # These functions are useful for polling however this is stressful to the CPU. 
        # We recommend using dcamwait functions to wait for events such as the arrival of new frames, then calling these functions to check status and/or transferred information.
        """
        # current solution: wait for a new frame, then call dcamcap_transferinfo()
        frame_idx_list = []
        wait_param = DCAMWAIT_START()
        wait_param.eventmask = DCAMWAIT_CAPEVENT_FRAMEREADY | DCAMWAIT_CAPEVENT_STOPPED
        wait_param.timeout = 500  # 500ms
        #  Timeout Duration - Will throw an error if the timeout is too small.
        #  Currently set to a value > maximum typical integration time.

        if self.__result(dcamwait_start(self.__hdcamwait, byref(wait_param))):
            cap_info = DCAMCAP_TRANSFERINFO()
            dcamcap_transferinfo(self.__hdcam, byref(cap_info))
            # after testing with the camera, we find out that:
            # nNewestFrameIndex starts from 0;
            # nFrameCount increments all the frames from beginning even we have already pulled the info out
            frame_count = cap_info.nFrameCount - self.pre_frame_count
            print("Frame Count - cap_info", cap_info.nFrameCount, frame_count)
            print("Newest Frame Index - cap_info", cap_info.nNewestFrameIndex)
            
            if frame_count <= cap_info.nNewestFrameIndex + 1:
                frame_idx_list = list(range(cap_info.nNewestFrameIndex - frame_count + 1,
                                            cap_info.nNewestFrameIndex + 1))
            else:
                frame_idx_list = list(range(self.number_of_frames - frame_count + cap_info.nNewestFrameIndex +
                                            1, self.number_of_frames)) + list(range(0, cap_info.nNewestFrameIndex + 1))
            
            print("frame_idx_list:", frame_idx_list)
            # check if backlog happens
            # if (self.pre_index+1) % self.number_of_frames != frame_idx_list[0]:
            #    print('backlog happens!')
            self.pre_index = cap_info.nNewestFrameIndex
            self.pre_frame_count = cap_info.nFrameCount

        return frame_idx_list

    def get_camera_handler(self):
        return self.__hdcam


if __name__ == '__main__':
    print('start testing Hamamatsu API!')

    # create shared memory buffer
    import sys
    sys.path.append('../../../../concurrency')
    from concurrency_tools import SharedNDArray
    import threading
    import time

    number_of_frames = 200
    # TODO: Get the shape of the image from the configuration file (at least for the real software not testing)
    # CameraParameters:
    # # Hamamatsu Orca Flash 4.0
    # number_of_cameras: 1
    # x_pixels: 2048.0
    # y_pixels: 2048.0

    start_time = time.time()
    data_buffer = [SharedNDArray(shape=(2048, 2048), dtype='uint16') for i in range(number_of_frames)]
    stop_time = time.time()
    print("Duration of time to create a buffer for ", number_of_frames, stop_time - start_time)
    # Grows linearly with the number of frames.

    # start camera
    camera = DCAM(0)

    # initialize camera
    configuration = {
        'image_width': 2048.0,
        'image_height': 2048.0,
        'sensor_mode': 12.0,  # 12 for progressive
        'defect_correct_mode': 2.0,
        'binning': 1.0,
        'readout_speed': 1.0,
        'trigger_active': 1.0,
        'trigger_mode': 1.0,  # external light-sheet mode
        'trigger_polarity': 2.0,  # positive pulse
        'trigger_source': 3.0,  # software
        'exposure_time': 0.02,
        'internal_line_interval': 0.000075
    }
    camera.prop_getvalue(property_dict['exposuretime_control'])

    # configure camera
    for key in configuration:
        # INVALIDVALUE = -2147481567  # 0x80000821, invalid property value
        # INVALIDPROPERTYID = -2147481563  # 0x80000825, the property id is invalid
        # print("property:", property_dict[key], " key:", key)
        camera.prop_setvalue(property_dict[key], configuration[key])

    # start data process
    def data_func():
        while True:
            frames = camera.get_frames()
            if not frames:
                break
            # print('get image frame:', frames)


<<<<<<< HEAD
    data_process = threading.Thread(target=data_func)
    data_process.start()

    # set camera that trigger from software
    TRIGGERSOURCE_SOFTWARE = 3
    if camera.prop_setgetvalue(property_dict['trigger_source'], TRIGGERSOURCE_SOFTWARE):

        # fire trigger to camera
        for i in range(4):
            err = dcamcap_firetrigger(camera.get_camera_handler(), 0)
            if err < 0:
                print('an error happened when sending trigger to the camera', err)
                break
            time.sleep(configuration['exposure_time'] + 0.005)
    start_time = time.time()

    # start Acquisition
    camera.start_acquisition(data_buffer, number_of_frames)

    # end acquisition
    camera.stop_acquisition()
    stop_time = time.time()
    print("Duration of time to attach the buffer:", stop_time-start_time)

    data_process.join()
    for i in range(20):
        number_of_frames += 100
        data_buffer = [SharedNDArray(shape=(2048, 2048), dtype='uint16') for i in range(number_of_frames)]
        start_time = time.time()
        camera.start_acquisition(data_buffer, number_of_frames)
        camera.stop_acquisition()
        end_time = time.time()
        duration = end_time - start_time
        print("the duration of time necessary to start and stop acquisition:", duration, 'buffer size:', number_of_frames)
=======
    import threading
    import time

    def test_acquisition():
        data_process = threading.Thread(target=data_func)
        data_process.start()

        # set camera that trigger from software
        TRIGGERSOURCE_SOFTWARE = 3
        if camera.prop_setgetvalue(property_dict['trigger_source'], TRIGGERSOURCE_SOFTWARE):

            # fire trigger to camera
            for i in range(10):
                err = dcamcap_firetrigger(camera.get_camera_handler(), 0)
                if err < 0:
                    print('an error happened when sending trigger to the camera', err)
                    break
                time.sleep(configuration['exposure_time'] + 0.005)
        # end acquisition
        camera.stop_acquisition()
        data_process.join()
    
    def get_buffer_duration():
        # get time cost of attaching and detaching buffer
        for i in range(20):
            number_of_frames += 100
            start_time = time.perf_counter()
            camera.start_acquisition()
            camera.stop_acquisition()
            end_time = time.perf_counter()
            print('time cost to attach a buffer(', number_of_frames, '):', end_time - start_time )

    # test ROI setting
    def test_ROI(left, top, right, bottom):
        width, height = camera.set_ROI(left, top, right, bottom)
        print('width, height:', width, height, right-left, bottom-top)
        assert(camera.prop_getvalue(property_dict['subarray_hpos']) == left)
        assert(camera.prop_getvalue(property_dict['subarray_hsize']) == right-left)
        assert(camera.prop_getvalue(property_dict['subarray_vpos']) == top)
        assert(camera.prop_getvalue(property_dict['subarray_vsize']) == bottom-top)
        print('sub array mode(1: OFF, 2: ON): ', camera.prop_getvalue(property_dict['subarray_mode']))

    test_ROI(0, 0, 2048, 2048)
    test_ROI(0, 0, 1024, 1024)
    test_ROI(100, 100, 1124, 1124)
    test_ROI(100, 200, 1124, 1224)
    test_ROI(100, 200, 1000, 1000)
    test_ROI(100, 100, 1124, 1124)
    test_ROI(0, 0, 1024, 1024)
    test_ROI(0, 0, 2048, 2048)
    
>>>>>>> 2de92948
<|MERGE_RESOLUTION|>--- conflicted
+++ resolved
@@ -157,10 +157,7 @@
         ('reserved2', c_int32)
     ]
     def __init__(self):
-<<<<<<< HEAD
         self.size = sizeof(DCAMDATA_HDR)
-=======
->>>>>>> 2de92948
         self.iKind = 0
         self.option = 0
         self.reserved2 = 0
@@ -174,8 +171,6 @@
         ('bottom', c_short)
     ]
 
-<<<<<<< HEAD
-=======
 class DCAMDATA_REGION(Structure):
     _pack_ = 8
     _fields_ = [
@@ -187,7 +182,6 @@
         ('reserved', c_int32)
     ]
 
->>>>>>> 2de92948
 property_dict = {
     'exposure_time': 2031888, # 0x001F0110, R/W, sec, "EXPOSURE TIME"
     'sensor_mode': 4194832, # 0x00400210, R/W, mode,  "SENSOR MODE"
@@ -641,7 +635,6 @@
             # print('get image frame:', frames)
 
 
-<<<<<<< HEAD
     data_process = threading.Thread(target=data_func)
     data_process.start()
 
@@ -676,7 +669,7 @@
         end_time = time.time()
         duration = end_time - start_time
         print("the duration of time necessary to start and stop acquisition:", duration, 'buffer size:', number_of_frames)
-=======
+
     import threading
     import time
 
@@ -727,5 +720,4 @@
     test_ROI(100, 100, 1124, 1124)
     test_ROI(0, 0, 1024, 1024)
     test_ROI(0, 0, 2048, 2048)
-    
->>>>>>> 2de92948
+    