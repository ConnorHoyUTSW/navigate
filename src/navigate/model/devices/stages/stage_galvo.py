--- conflicted
+++ resolved
@@ -202,186 +202,8 @@
             # Only proceed if it is enabled in the GUI
             if channel["is_selected"] is True:
                 # Get the Waveform Parameters
-<<<<<<< HEAD
-                # Assumes Remote Focus Delay < Camera Delay.  Should Assert.
-                exposure_time = self.exposure_times[channel_key]
-                self.sweep_time = self.sweep_times[channel_key]
-                self.samples = int(self.sample_rate * self.sweep_time)
-
-                z_range = microscope_state["scanrange"]
-                z_planes = microscope_state["n_plane"]
-                z_offset_start = microscope_state["offset_start"]
-                z_offset_end = (
-                    microscope_state["offset_end"]
-                    if z_planes > 1
-                    else z_offset_start
-                )
-                waveforms = []
-                if z_planes > 1:
-                    offsets = (
-                        np.arange(int(z_planes))
-                        * (z_offset_end - z_offset_start)
-                        / float(z_planes - 1)
-                    )
-                else:
-                    offsets = [z_offset_start]
-                for z_offset in offsets:
-                    amp = eval(self.volts_per_micron, {"x": 0.5 * (z_range)})
-                    off = eval(self.volts_per_micron, {"x": 0.5 * (z_offset)})
-                    waveforms.append(
-                        remote_focus_ramp(
-                            sample_rate=self.sample_rate,
-                            exposure_time=exposure_time,
-                            sweep_time=self.sweep_time,
-                            remote_focus_delay=self.remote_focus_delay,
-                            camera_delay=self.camera_delay_percent,
-                            fall=self.remote_focus_ramp_falling,
-                            amplitude=amp,
-                            offset=off,
-                        )
-                    )
-=======
                 sweep_time = self.sweep_times[channel_key]
 
-                self.waveform_dict[channel_key] = dc_value(
-                    sample_rate=self.sample_rate,
-                    sweep_time=sweep_time,
-                    amplitude=volts,
-                )
-
->>>>>>> 407ab104
-                self.waveform_dict[channel_key][
-                    self.waveform_dict[channel_key] > self.galvo_max_voltage
-                ] = self.galvo_max_voltage
-                self.waveform_dict[channel_key][
-                    self.waveform_dict[channel_key] < self.galvo_min_voltage
-                ] = self.galvo_min_voltage
-
-<<<<<<< HEAD
-                self.waveform_dict[channel_key] = np.hstack(waveforms)
-                self.samples = int(self.sample_rate * self.sweep_time * z_planes)
-                self.daq.analog_outputs[self.axes_channels[0]] = {
-                    "sample_rate": self.sample_rate,
-                    "samples": self.samples,
-                    "trigger_source": self.trigger_source,
-                    "waveform": self.waveform_dict,
-                }
-
-=======
-        self.daq.analog_outputs[self.axes_channels[0]] = {
-            "trigger_source": self.trigger_source,
-            "waveform": self.waveform_dict,
-        }
->>>>>>> 407ab104
-        return self.waveform_dict
-    
-    def update_waveform(self, waveform_dict):
-        """Update the waveform for the stage.
-
-        Parameters
-        ----------
-        waveform_dict : dict
-            Dictionary of waveforms for each channel
-
-        Returns
-        -------
-        result : bool
-            success or failed
-        """
-        microscope_state = self.configuration["experiment"]["MicroscopeState"]
-        
-        for channel_key in microscope_state["channels"].keys():
-            # channel includes 'is_selected', 'laser', 'filter', 'camera_exposure'...
-            channel = microscope_state["channels"][channel_key]
-
-            # Only proceed if it is enabled in the GUI
-            if channel["is_selected"] is True:
-
-                if channel_key not in waveform_dict:
-                    logger.debug(f"Update waveform in StageGalvo failed! {channel_key}")
-                    print("*** updating waveform in StageGalvo failed!", channel_key)
-                    return False
-
-                waveform_dict[channel_key][
-                    waveform_dict[channel_key] > self.galvo_max_voltage
-                ] = self.galvo_max_voltage
-                waveform_dict[channel_key][
-                    waveform_dict[channel_key] < self.galvo_min_voltage
-                ] = self.galvo_min_voltage
-
-        self.waveform_dict = waveform_dict
-        self.daq.analog_outputs[self.axes_channels[0]] = {
-            "trigger_source": self.trigger_source,
-            "waveform": self.waveform_dict,
-        }
-        return True
-
-    def move_axis_absolute(self, axis, abs_pos, wait_until_done=False):
-        """Implement movement logic along a single axis.
-
-        Parameters
-        ----------
-        axis : str
-            An axis prefix in move_dictionary.
-            For example, axis='x' corresponds to 'x_abs', 'x_min', etc.
-        abs_pos : float
-            Absolute position value
-        wait_until_done : bool
-            Block until stage has moved to its new spot.
-
-        Returns
-        -------
-        bool
-            Was the move successful?
-        """
-        self.waveform_dict = dict.fromkeys(self.waveform_dict, None)
-        axis_abs = self.get_abs_position(axis, abs_pos)
-        if axis_abs == -1e50:
-            return False
-
-        # Keep track of step size.
-        current_position = getattr(self, f"{axis}_pos", axis_abs)
-        delta_position = np.abs(axis_abs - current_position)
-
-        volts = eval(self.volts_per_micron, {"x": axis_abs})
-
-<<<<<<< HEAD
-        self.ao_task.write(volts, auto_start=True)
-=======
-        microscope_state = self.configuration["experiment"]["MicroscopeState"]
-
-        for channel_key in microscope_state["channels"].keys():
-            # channel includes 'is_selected', 'laser', 'filter', 'camera_exposure'...
-            channel = microscope_state["channels"][channel_key]
-
-            # Only proceed if it is enabled in the GUI
-            if channel["is_selected"] is True:
-                
-                # Get the Waveform Parameters
-                # Assumes Remote Focus Delay < Camera Delay.  Should Assert.
-                try:
-                    sweep_time = self.sweep_times[channel_key]
-                except TypeError:
-                    # In the event we have not called calculate_waveform in advance...
-                    # Assumes Remote Focus Delay < Camera Delay.  Should Assert.
-                    exposure_time = channel["camera_exposure_time"] / 1000
-                    sweep_time = exposure_time + exposure_time * (
-                        (self.camera_delay_percent + self.remote_focus_ramp_falling)
-                        / 100
-                    )
-
-                    duty_cycle_wait_duration = (
-                        float(
-                            self.configuration["waveform_constants"]
-                            .get("other_constants", {})
-                            .get("remote_focus_settle_duration", 0)
-                        )
-                        / 1000
-                    )
-
-                    sweep_time += duty_cycle_wait_duration
-
-                # Calculate the Waveforms
                 self.waveform_dict[channel_key] = dc_value(
                     sample_rate=self.sample_rate,
                     sweep_time=sweep_time,
@@ -398,10 +220,79 @@
             "trigger_source": self.trigger_source,
             "waveform": self.waveform_dict,
         }
-        # update analog waveform
-        self.daq.update_analog_task(self.axes_channels[0].split("/")[0])
->>>>>>> 407ab104
-
+        return self.waveform_dict
+    
+    def update_waveform(self, waveform_dict):
+        """Update the waveform for the stage.
+
+        Parameters
+        ----------
+        waveform_dict : dict
+            Dictionary of waveforms for each channel
+
+        Returns
+        -------
+        result : bool
+            success or failed
+        """
+        microscope_state = self.configuration["experiment"]["MicroscopeState"]
+        
+        for channel_key in microscope_state["channels"].keys():
+            # channel includes 'is_selected', 'laser', 'filter', 'camera_exposure'...
+            channel = microscope_state["channels"][channel_key]
+
+            # Only proceed if it is enabled in the GUI
+            if channel["is_selected"] is True:
+
+                if channel_key not in waveform_dict:
+                    logger.debug(f"Update waveform in StageGalvo failed! {channel_key}")
+                    print("*** updating waveform in StageGalvo failed!", channel_key)
+                    return False
+
+                waveform_dict[channel_key][
+                    waveform_dict[channel_key] > self.galvo_max_voltage
+                ] = self.galvo_max_voltage
+                waveform_dict[channel_key][
+                    waveform_dict[channel_key] < self.galvo_min_voltage
+                ] = self.galvo_min_voltage
+
+        self.waveform_dict = waveform_dict
+        self.daq.analog_outputs[self.axes_channels[0]] = {
+            "trigger_source": self.trigger_source,
+            "waveform": self.waveform_dict,
+        }
+        return True
+
+    def move_axis_absolute(self, axis, abs_pos, wait_until_done=False):
+        """Implement movement logic along a single axis.
+
+        Parameters
+        ----------
+        axis : str
+            An axis prefix in move_dictionary.
+            For example, axis='x' corresponds to 'x_abs', 'x_min', etc.
+        abs_pos : float
+            Absolute position value
+        wait_until_done : bool
+            Block until stage has moved to its new spot.
+
+        Returns
+        -------
+        bool
+            Was the move successful?
+        """
+        self.waveform_dict = dict.fromkeys(self.waveform_dict, None)
+        axis_abs = self.get_abs_position(axis, abs_pos)
+        if axis_abs == -1e50:
+            return False
+
+        # Keep track of step size.
+        current_position = getattr(self, f"{axis}_pos", axis_abs)
+        delta_position = np.abs(axis_abs - current_position)
+
+        volts = eval(self.volts_per_micron, {"x": axis_abs})
+
+        self.ao_task.write(volts, auto_start=True)
         # Stage Settle Duration in Milliseconds
         if (
             wait_until_done
