--- conflicted
+++ resolved
@@ -1,8 +1,4 @@
-<<<<<<< HEAD
-#"""Copyright (c) 2021-2022  The University of Texas Southwestern Medical Center.
-=======
 # Copyright (c) 2021-2022  The University of Texas Southwestern Medical Center.
->>>>>>> 687cb506
 # All rights reserved.
 
 # Redistribution and use in source and binary forms, with or without
