# Copyright (c) 2021-2022  The University of Texas Southwestern Medical Center.
# All rights reserved.

# Redistribution and use in source and binary forms, with or without
# modification, are permitted for academic and research use only (subject to the limitations in the disclaimer below)
# provided that the following conditions are met:

#      * Redistributions of source code must retain the above copyright notice,
#      this list of conditions and the following disclaimer.

#      * Redistributions in binary form must reproduce the above copyright
#      notice, this list of conditions and the following disclaimer in the
#      documentation and/or other materials provided with the distribution.

#      * Neither the name of the copyright holders nor the names of its
#      contributors may be used to endorse or promote products derived from this
#      software without specific prior written permission.

# NO EXPRESS OR IMPLIED LICENSES TO ANY PARTY'S PATENT RIGHTS ARE GRANTED BY
# THIS LICENSE. THIS SOFTWARE IS PROVIDED BY THE COPYRIGHT HOLDERS AND
# CONTRIBUTORS "AS IS" AND ANY EXPRESS OR IMPLIED WARRANTIES, INCLUDING, BUT NOT
# LIMITED TO, THE IMPLIED WARRANTIES OF MERCHANTABILITY AND FITNESS FOR A
# PARTICULAR PURPOSE ARE DISCLAIMED. IN NO EVENT SHALL THE COPYRIGHT HOLDER OR
# CONTRIBUTORS BE LIABLE FOR ANY DIRECT, INDIRECT, INCIDENTAL, SPECIAL,
# EXEMPLARY, OR CONSEQUENTIAL DAMAGES (INCLUDING, BUT NOT LIMITED TO,
# PROCUREMENT OF SUBSTITUTE GOODS OR SERVICES; LOSS OF USE, DATA, OR PROFITS; OR
# BUSINESS INTERRUPTION) HOWEVER CAUSED AND ON ANY THEORY OF LIABILITY, WHETHER
# IN CONTRACT, STRICT LIABILITY, OR TORT (INCLUDING NEGLIGENCE OR OTHERWISE)
# ARISING IN ANY WAY OUT OF THE USE OF THIS SOFTWARE, EVEN IF ADVISED OF THE
# POSSIBILITY OF SUCH DAMAGE.
#
import unittest
import random
import threading

from aslm.model.features.feature_container import (
    SignalNode,
    DataNode,
    DataContainer,
    load_features,
)
<<<<<<< HEAD
from aslm.model.features.common_features import WaitToContinue
=======
from aslm.model.features.common_features import WaitToContinue, LoopByCount
>>>>>>> 6ccb1fb2
from aslm.model.features.feature_container import dummy_True
from aslm.model.dummy import DummyModel


class DummyFeature:
    def __init__(self, *args):
        """
        args:
            0: model
            1: name
            2: with response (True/False) (1/0)
            3: device related (True/False) (1/0)
            4: multi step (integer >= 1)
            5: has data function? There could be no data functions when node_type is 'multi-step'
        """
        self.init_times = 0
        self.running_times_main_func = 0
        self.running_times_response_func = 0
        self.running_times_cleanup_func = 0
        self.is_end = False
        self.is_closed = False

        self.model = None if len(args) == 0 else args[0]
        self.feature_name = args[1] if len(args) > 1 else "none"
        self.config_table = {
            "signal": {
                "name-for-test": self.feature_name,
                "init": self.signal_init_func,
                "main": self.signal_main_func,
            },
            "data": {
                "name-for-test": self.feature_name,
                "init": self.data_init_func,
                "main": self.data_main_func,
            },
            "node": {},
        }

        if len(args) > 2 and args[2]:
            self.config_table["signal"]["main-response"] = self.signal_wait_func
            self.has_response_func = True
        else:
            self.has_response_func = False

        if len(args) > 3:
            self.config_table["node"]["device_related"] = args[3] == 1

        if len(args) > 4 and args[4] > 1:
            self.config_table["node"]["node_type"] = "multi-step"
            self.multi_steps = args[4]
            self.config_table["signal"]["end"] = self.signal_end_func
            self.config_table["data"]["end"] = self.data_end_func
        else:
            self.multi_steps = 1

        if len(args) > 5 and args[4] > 1 and args[2] == False and args[5] == False:
            self.config_table["data"] = {}

        self.target_frame_id = 0
        self.response_value = 0
        self.current_signal_step = 0
        self.current_data_step = 0
        self.wait_lock = threading.Lock()

    def init_func(self):
        self.init_times += 1

    def main_func(self, value=None):
        self.running_times_main_func += 1
        return value

    def response_func(self, value=None):
        self.running_times_response_func += 1
        return value

    def end_func(self):
        return self.is_end

    def close(self):
        self.is_closed = True
        self.running_times_cleanup_func += 1

    def clear(self):
        self.init_times = 0
        self.running_times_main_func = 0
        self.running_times_response_func = 0
        self.running_times_cleanup_func = 0
        self.is_end = False
        self.is_closed = False

    def signal_init_func(self, *args):
        self.target_frame_id = -1
        self.current_signal_step = 0
        if self.wait_lock.locked():
            self.wait_lock.release()

    def signal_main_func(self, *args):
        self.target_frame_id = self.model.frame_id  # signal_num
        if self.feature_name.startswith("node"):
            self.model.signal_records.append((self.target_frame_id, self.feature_name))
        if self.has_response_func:
            self.wait_lock.acquire()
            print(self.feature_name, ": wait lock is acquired!!!!")

        return True

    def signal_wait_func(self, *args):
        self.wait_lock.acquire()
        self.wait_lock.release()
        print(self.feature_name, ": wait response!(signal)", self.response_value)
        return self.response_value

    def signal_end_func(self):
        self.current_signal_step += 1
        return self.current_signal_step >= self.multi_steps

    def data_init_func(self):
        self.current_data_step = 0
        pass

    def data_pre_main_func(self, frame_ids):
        return self.target_frame_id in frame_ids

    def data_main_func(self, frame_ids):
        # assert self.target_frame_id in frame_ids, 'frame is not ready'
        if self.feature_name.startswith("node"):
            self.model.data_records.append((frame_ids[0], self.feature_name))

        if self.has_response_func and self.wait_lock.locked():
            # random Yes/No
            self.response_value = random.randint(0, 1)
            print(
                self.feature_name, ": wait lock is released!(data)", self.response_value
            )
            self.wait_lock.release()
            return self.response_value
        return True

    def data_end_func(self):
        self.current_data_step += 1
        return self.current_data_step >= self.multi_steps


def generate_random_feature_list(
<<<<<<< HEAD
    has_response_func=False, multi_step=False, with_data_func=True
=======
    has_response_func=False, multi_step=False, with_data_func=True, loop_node=False
>>>>>>> 6ccb1fb2
):
    feature_list = []
    m = random.randint(1, 10)
    node_count = 0
    for i in range(m):
        n = random.randint(1, 10)
        temp = []
        for j in range(n):
            has_response = random.randint(0, 1) if has_response_func else 0
            device_related = random.randint(0, 1)
            steps = random.randint(1, 10) if multi_step else 1
            steps = 1 if steps < 5 else steps
            if with_data_func == False:
                no_data_func = random.randint(0, 1)
            else:
                no_data_func = 0
            if steps >= 5 and no_data_func:
                has_response = False
                feature = {
                    "name": DummyFeature,
                    "args": (
                        f"multi-step{node_count}",
                        has_response,
                        1,
                        steps,
                        False,
                    ),
                }
                temp.append(feature)
                temp.append({"name": WaitToContinue})
            else:
                feature = {
                    "name": DummyFeature,
                    "args": (
                        f"node{node_count}",
                        has_response,
                        device_related,
                        steps,
                    ),
                }
                if has_response:
                    feature["node"] = {"need_response": True}
                temp.append(feature)
            node_count += 1
            # has response function means that node can only have child node
            if has_response:
                break
        turn_to_loop_flag = random.randint(0, 1) if loop_node else 0
        if turn_to_loop_flag:
            temp.append({"name": LoopByCount, "args": (3,)})
            node_count += 1
            temp = tuple(temp)
        feature_list.append(temp)
    return feature_list


def print_feature_list(feature_list):
    result = []
    for features in feature_list:
        temp = []
        for node in features:
            if "args" in node:
                temp.append(node["args"])
            else:
                temp.append((node["name"].__name__))
<<<<<<< HEAD
=======
        if type(features) is tuple:
            temp = tuple(temp)
>>>>>>> 6ccb1fb2
        result.append(temp)
    print("--------feature list-------------")
    print(result)
    print("---------------------------------")
    return str(result)


def convert_to_feature_list(feature_str):
    result = []
    for features in feature_str:
        temp = []
        for feature in features:
            if type(feature) == str:
                node = {"name": WaitToContinue}
            else:
                node = {"name": DummyFeature, "args": (*feature,)}
            temp.append(node)
        result.append(temp)
    return result


class TestFeatureContainer(unittest.TestCase):
    def setUp(self):
        print("-------------new test case-----------------")

    @unittest.skip("takes long time to finish the test")
    def test_feature_container(self):
        model = DummyModel()
        print("# test signal and data are synchronous")
        print("--all function nodes are single step")

        print("----all signal nodes are without waiting function")
        for i in range(10):
            feature_list = generate_random_feature_list()
            model.start(feature_list)
            print(model.signal_records)
            print(model.data_records)
            assert model.signal_records == model.data_records, print_feature_list(
                feature_list
            )

        print("----some signal nodes have waiting function")
        for i in range(10):
            feature_list = generate_random_feature_list(has_response_func=True)
            print_feature_list(feature_list)
            model.start(feature_list)
            print(model.signal_records)
            print(model.data_records)
            assert model.signal_records == model.data_records, print_feature_list(
                feature_list
            )

        print("--Some function nodes are multi-step")
        print(
            "----multi-step nodes have both signal and data functions, and without waiting function"
        )
        for i in range(10):
            feature_list = generate_random_feature_list(multi_step=True)
            # feature_list = convert_to_feature_list([[('node0', 0, 1, 2), ('node1', 0, 0, 3)]])
            # feature_list = convert_to_feature_list([[('node0', 0, 0, 5)], [('node1', 0, 0, 5), ('node2', 0, 0, 10), ('node3', 0, 1, 7), ('node4', 0, 0, 1), ('node5', 0, 0, 9), ('node6', 0, 1, 9)], [('node7', 0, 0, 9), ('node8', 0, 0, 6), ('node9', 0, 0, 7), ('node10', 0, 1, 3), ('node11', 0, 1, 6), ('node12', 0, 1, 5), ('node13', 0, 0, 4), ('node14', 0, 0, 1), ('node15', 0, 0, 2)], [('node16', 0, 0, 5), ('node17', 0, 1, 2), ('node18', 0, 0, 6), ('node19', 0, 0, 3)], [('node20', 0, 0, 9), ('node21', 0, 0, 7), ('node22', 0, 0, 1), ('node23', 0, 0, 8), ('node24', 0, 0, 2), ('node25', 0, 1, 7), ('node26', 0, 0, 9)], [('node27', 0, 0, 2), ('node28', 0, 1, 3), ('node29', 0, 0, 3), ('node30', 0, 0, 8)], [('node31', 0, 0, 8), ('node32', 0, 0, 10), ('node33', 0, 1, 4), ('node34', 0, 1, 2), ('node35', 0, 1, 8), ('node36', 0, 1, 4), ('node37', 0, 0, 5), ('node38', 0, 0, 9)], [('node39', 0, 0, 9), ('node40', 0, 1, 8), ('node41', 0, 1, 4)], [('node42', 0, 0, 1), ('node43', 0, 0, 1), ('node44', 0, 1, 1), ('node45', 0, 0, 2), ('node46', 0, 1, 3)]])
            print_feature_list(feature_list)
            model.start(feature_list)
            print(model.signal_records)
            print(model.data_records)
            assert model.signal_records == model.data_records, print_feature_list(
                feature_list
            )

        print(
            "----multi-step nodes have both signal and data functions, and with waiting function"
        )
        for i in range(10):
            feature_list = generate_random_feature_list(
                has_response_func=True, multi_step=True
            )
            print_feature_list(feature_list)
            model.start(feature_list)
            print(model.signal_records)
            print(model.data_records)
            assert model.signal_records == model.data_records, print_feature_list(
                feature_list
            )

        print("----some multi-step nodes don't have data functions")
        for i in range(10):
            # feature_list = convert_to_feature_list([[('node0', 0, 1, 1), ('multi-step1', False, 0, 6, False), 'WaitToContinue', ('multi-step2', False, 0, 8, False), 'WaitToContinue', ('node3', 0, 1, 1), ('multi-step4', False, 0, 9, False), 'WaitToContinue'], [('node5', 0, 0, 6)]])
            # feature_list = convert_to_feature_list([[('node0', 1, 1, 1)], [('node1', 0, 1, 9), ('node2', 0, 1, 1), ('node3', 0, 0, 1), ('multi-step4', False, 0, 9, False), 'WaitToContinue', ('multi-step5', False, 0, 5, False), 'WaitToContinue', ('node6', 1, 1, 1)]])
            feature_list = generate_random_feature_list(
                has_response_func=True, multi_step=True, with_data_func=False
            )
            print_feature_list(feature_list)
            model.start(feature_list)
            print(model.signal_records)
            print(model.data_records)
            assert model.signal_records == model.data_records, print_feature_list(
                feature_list
            )
<<<<<<< HEAD
=======

        print("----with loop node")
        # test case: (,)
        feature_list = [
            (
                {
                    "name": DummyFeature,
                    "args": (
                        "node0",
                        0,
                        0,
                        1,
                    ),
                },
                {"name": LoopByCount, "args": (3,)},
            )
        ]
        model.start(feature_list)
        print(model.signal_records)
        print(model.data_records)
        assert model.signal_records == model.data_records, print_feature_list(
            feature_list
        )
        assert model.signal_records == [(0, "node0"), (1, "node0"), (2, "node0")]

        # test case: random loop
        for i in range(20):
            # feature_list = [({'name': DummyFeature, 'args': ('node0', 0, 0, 1,),}, {'name': LoopByCount, 'args': (3,)}), [{'name': DummyFeature, 'args': ('node1', 0, 0, 1,),}, {'name': DummyFeature, 'args': ('node2', 0, 0, 1,),}], ({'name': DummyFeature, 'args': ('node3', 0, 0, 1,),}, {'name': LoopByCount, 'args': (3,)}), ({'name': DummyFeature, 'args': ('node4', 0, 0, 1,),}, {'name': DummyFeature, 'args': ('node5', 0, 0, 1,),}, {'name': LoopByCount, 'args': (3,)})]
            feature_list = generate_random_feature_list(
                has_response_func=True,
                multi_step=True,
                with_data_func=False,
                loop_node=True,
            )
            print_feature_list(feature_list)
            model.start(feature_list)
            print(model.signal_records)
            print(model.data_records)
            assert model.signal_records == model.data_records, print_feature_list(
                feature_list
            )

        print("----nested loop nodes")
        # test case: ((), , ), , ,
        feature_list = [
            (
                (
                    generate_random_feature_list(
                        has_response_func=True,
                        multi_step=True,
                        with_data_func=False,
                        loop_node=True,
                    ),
                    {"name": LoopByCount, "args": (3,)},
                ),
                {
                    "name": DummyFeature,
                    "args": (
                        "node100",
                        0,
                        1,
                        1,
                    ),
                },
                {"name": LoopByCount, "args": (3,)},
            ),
            {
                "name": DummyFeature,
                "args": (
                    "node101",
                    0,
                    1,
                    1,
                ),
            },
            {
                "name": DummyFeature,
                "args": (
                    "node102",
                    0,
                    1,
                    1,
                ),
            },
        ]
        model.start(feature_list)
        print(model.signal_records)
        print(model.data_records)
        assert model.signal_records == model.data_records, print_feature_list(
            feature_list
        )

        # test case: (,,(),), ,
        feature_list = [
            (
                {
                    "name": DummyFeature,
                    "args": (
                        "node200",
                        0,
                        0,
                        1,
                    ),
                },
                {
                    "name": DummyFeature,
                    "args": (
                        "node201",
                        0,
                        1,
                        1,
                    ),
                },
                (
                    generate_random_feature_list(
                        has_response_func=True,
                        multi_step=True,
                        with_data_func=False,
                        loop_node=True,
                    ),
                    {"name": LoopByCount, "args": (3,)},
                ),
                {
                    "name": DummyFeature,
                    "args": (
                        "node100",
                        0,
                        1,
                        1,
                    ),
                },
                {"name": LoopByCount, "args": (3,)},
            ),
            {
                "name": DummyFeature,
                "args": (
                    "node101",
                    0,
                    1,
                    1,
                ),
            },
            {
                "name": DummyFeature,
                "args": (
                    "node102",
                    0,
                    0,
                    1,
                ),
            },
        ]
        model.start(feature_list)
        print(model.signal_records)
        print(model.data_records)
        assert model.signal_records == model.data_records, print_feature_list(
            feature_list
        )

        # test case: (((((),),),),), ,
        feature_list = [
            (
                (
                    (
                        (
                            generate_random_feature_list(loop_node=True),
                            {"name": LoopByCount, "args": (3,)},
                        ),
                        {"name": LoopByCount, "args": (3,)},
                    ),
                    {"name": LoopByCount, "args": (3,)},
                ),
                {"name": LoopByCount, "args": (3,)},
            ),
            {
                "name": DummyFeature,
                "args": (
                    "node101",
                    0,
                    1,
                    1,
                ),
            },
            {
                "name": DummyFeature,
                "args": (
                    "node102",
                    0,
                    0,
                    1,
                ),
            },
        ]
        model.start(feature_list)
        print(model.signal_records)
        print(model.data_records)
        assert model.signal_records == model.data_records, print_feature_list(
            feature_list
        )

        # test case: (,(,(,(,(),),),),), ,
        feature_list = [
            {
                "name": DummyFeature,
                "args": (
                    "node200",
                    0,
                    0,
                    1,
                ),
            },
            (
                {
                    "name": DummyFeature,
                    "args": (
                        "node300",
                        0,
                        0,
                        1,
                    ),
                },
                (
                    {
                        "name": DummyFeature,
                        "args": (
                            "node400",
                            0,
                            0,
                            1,
                        ),
                    },
                    (
                        {
                            "name": DummyFeature,
                            "args": (
                                "node500",
                                0,
                                0,
                                1,
                            ),
                        },
                        (
                            generate_random_feature_list(loop_node=True),
                            {"name": LoopByCount, "args": (3,)},
                        ),
                        {"name": LoopByCount, "args": (3,)},
                    ),
                    {"name": LoopByCount, "args": (3,)},
                ),
                {"name": LoopByCount, "args": (3,)},
            ),
            {
                "name": DummyFeature,
                "args": (
                    "node101",
                    0,
                    1,
                    1,
                ),
            },
            {
                "name": DummyFeature,
                "args": (
                    "node102",
                    0,
                    0,
                    1,
                ),
            },
        ]
        model.start(feature_list)
        print(model.signal_records)
        print(model.data_records)
        assert model.signal_records == model.data_records, print_feature_list(
            feature_list
        )
>>>>>>> 6ccb1fb2

    def test_load_feature(self):
        def check(tnode1, tnode2):
            if tnode1 is None and tnode2 is None:
                return True
            if tnode1 is None or tnode2 is None:
                return False
<<<<<<< HEAD
            return (
                tnode1.node_funcs["name-for-test"] == tnode2.node_funcs["name-for-test"]
            )
=======
            return tnode1.node_name == tnode2.node_name
>>>>>>> 6ccb1fb2

        def is_isomorphic(tree1, tree2):
            p, q = tree1, tree2
            stack = []
            visited = {}
            while p or q or stack:
                if not check(p, q):
                    return False
                if p is None:
                    p, q = stack.pop()
                elif p.node_name not in visited:
                    visited[p.node_name] = True
                    stack.append((p.sibling, q.sibling))
                    p, q = p.child, q.child
                else:
                    p, q = None, None
            return True

        # generates 10 random feature lists and verify whether they are loaded correctly
        for i in range(10):
            feature_list = generate_random_feature_list(loop_node=True)
            signal_container, data_container = load_features(self, feature_list)
            assert is_isomorphic(signal_container.root, data_container.root)
            print("-", i, "random feature list is correct!")

    def test_signal_node(self):
        feature = DummyFeature()
        func_dict = {
            "init": feature.init_func,
            "main": feature.main_func,
            "end": feature.end_func,
        }

        print("without waiting for a response:")
        node = SignalNode("test_1", func_dict)
        assert node.need_response == False
        assert node.node_funcs["end"]() == False

        feature.is_end = True
        assert node.node_funcs["end"]() == True

        result, is_end = node.run()
        assert feature.init_times == 1
        assert feature.running_times_main_func == 1
        assert result == None
        assert is_end == True
        assert node.is_initialized == False

        result, is_end = node.run(True)
        assert feature.init_times == 2
        assert feature.running_times_main_func == 2
        assert result == True
        assert is_end == True
        assert node.is_initialized == False
        assert node.wait_response == False

        print("--running with waiting option")
        feature.clear()
        result, is_end = node.run(wait_response=True)
        assert is_end == True
        assert node.is_initialized == False
        assert node.wait_response == False
        assert feature.running_times_main_func == 1
        assert feature.init_times == 1

        print("--device related")
        feature.clear()
        node = SignalNode("test_1", func_dict, device_related=True)
        print(node.node_type)
        assert node.need_response == False
        result, is_end = node.run()
        assert is_end == True
        assert node.wait_response == False
        assert feature.running_times_main_func == 1

        print("----running with waitint option")
        feature.clear()
        result, is_end = node.run(wait_response=True)
        assert is_end == False
        assert node.wait_response == False
        assert feature.running_times_main_func == 0
        assert node.is_initialized == True

        print("----multi-step function")
        feature.clear()
        node = SignalNode("test_1", func_dict, device_related=True)
        node.node_type = "multi-step"
        assert func_dict.get("main-response", None) == None
        assert node.need_response == False
        steps = 5
        for i in range(steps + 1):
            feature.is_end = i == steps
            if i == 0:
                assert node.is_initialized == False
            else:
                assert node.is_initialized == True
            result, is_end = node.run()
            if i < steps:
                assert node.is_initialized == True
                assert is_end == False
            else:
                assert node.is_initialized == False
                assert is_end == True
            assert feature.running_times_main_func == i + 1
            assert node.wait_response == False
            if i < steps:
                result, is_end = node.run(wait_response=True)
                assert is_end == False

        print("--multi-step function")
        feature.clear()
        node = SignalNode(
            "test_1", func_dict, node_type="multi-step", device_related=True
        )
        assert func_dict.get("main-response") == None
        assert node.need_response == False
        assert node.device_related == True
        steps = 5
        for i in range(steps + 1):
            feature.is_end = i == steps
            result, is_end = node.run()
            if i < steps:
                assert is_end == False
            else:
                assert is_end == True
                break
            assert is_end == False
            assert feature.running_times_main_func == i + 1
            assert node.is_initialized == True
            assert node.wait_response == False
            result, is_end = node.run(wait_response=True)
        assert node.wait_response == False
        assert node.is_initialized == False

        print("wait for a response:")
        feature.clear()
        func_dict["main-response"] = feature.response_func
        node = SignalNode("test_2", func_dict, need_response=True)
        assert node.need_response == True
        assert node.wait_response == False

        print("--running without waiting option")
        result, is_end = node.run()
        assert result == None
        assert is_end == False
        assert node.is_initialized == True
        assert node.wait_response == True

        result, is_end = node.run(True)
        assert result == True
        assert is_end == False
        assert feature.init_times == 1
        assert feature.running_times_main_func == 2
        assert node.wait_response == True
        assert node.is_initialized == True

        print("--running with waiting option")
        result, is_end = node.run(wait_response=True)
        assert feature.running_times_main_func == 2
        assert feature.running_times_response_func == 1
        assert node.wait_response == False
        assert node.is_initialized == False
        assert is_end == True

        feature.clear()
        result, is_end = node.run(wait_response=True)
        assert is_end == False
        assert feature.init_times == 1
        assert feature.running_times_main_func == 0
        assert feature.running_times_response_func == 0
        assert node.is_initialized == True

        print("----device related")
        node.device_related = True
        feature.clear()
        result, is_end = node.run()
        assert is_end == False
        assert feature.running_times_main_func == 1
        assert node.wait_response == True
        assert node.is_initialized == True

        result, is_end = node.run(wait_response=True)
        assert is_end == True
        assert feature.running_times_response_func == 1
        assert feature.running_times_main_func == 1
        assert node.wait_response == False
        assert node.is_initialized == False

        feature.clear()
        result, is_end = node.run(wait_response=True)
        assert is_end == False
        assert feature.running_times_main_func == 0
        assert node.wait_response == False
        assert feature.init_times == 1
        assert node.is_initialized == True

        print("--multi-step function")
        feature.clear()
        node = SignalNode("test", func_dict, node_type="multi-step", need_response=True)
        steps = 5
        for i in range(steps + 1):
            feature.is_end = i == steps
            result, is_end = node.run()
            assert is_end == False
            assert feature.running_times_main_func == i + 1
            assert node.is_initialized == True
            result, is_end = node.run(wait_response=True)
            if i < steps:
                assert is_end == False
            else:
                assert is_end == True
            assert feature.running_times_response_func == i + 1
            assert node.wait_response == False

    def test_node_cleanup(self):
        def wrap_error_func(func):
            def temp_func(raise_error=False):
                if raise_error:
                    raise Exception
                func()

            return temp_func

        feature = DummyFeature()
        func_dict = {
            "init": feature.init_func,
            "pre-main": dummy_True,
            "main": wrap_error_func(feature.main_func),
            "end": feature.end_func,
        }
        # one-step node without response
        print("- one-step node without response")
        node = DataNode("cleanup_node", func_dict)
        data_container = DataContainer(node)
        assert data_container.root == node
        data_container.run()
        assert feature.running_times_main_func == 1, feature.running_times_main_func
        data_container.run(True)
        assert node.is_marked == True
        assert feature.running_times_main_func == 1, feature.running_times_main_func

        feature.clear()
        func_dict["cleanup"] = feature.close
        node = DataNode("cleanup_node", func_dict)
        data_container = DataContainer(node)
        data_container.run()
        data_container.run(True)
        assert feature.is_closed == True
        assert node.is_marked == True
        assert feature.running_times_main_func == 1
        data_container.run()
        assert feature.running_times_main_func == 1

        # node with response
        print("- node with response")
        feature.clear()
        node = DataNode("cleanup_node", func_dict, need_response=True)
        data_container = DataContainer(node, [node])
        assert data_container.root == node
        data_container.run()
        assert feature.running_times_main_func == 1, feature.running_times_main_func
        data_container.run(True)
        assert feature.running_times_cleanup_func == 1
        assert feature.is_closed == True
        assert node.is_marked == False
        assert feature.running_times_main_func == 1
        assert data_container.end_flag == True
        data_container.run()
        assert feature.running_times_main_func == 1

        # multiple nodes
        print("- multiple nodes")
        feature.clear()
        node1 = DataNode("cleanup_node1", func_dict)
        node2 = DataNode("cleanup_node2", func_dict, device_related=True)
        node3 = DataNode(
            "cleanup_node3", func_dict, need_response=True, device_related=True
        )
        node1.sibling = node2
        node2.sibling = node3
        cleanup_list = [node1, node2, node3]
        data_container = DataContainer(node1, cleanup_list)
        assert data_container.root == node1
        assert feature.running_times_main_func == 0

        for i in range(1, 4):
            data_container.run()
            assert feature.running_times_main_func == i, feature.running_times_main_func
        # mark a single node
        data_container.run(True)
        assert feature.is_closed == True
        assert feature.running_times_cleanup_func == 1
        feature.is_closed = False
        assert node1.is_marked == True
        assert feature.running_times_main_func == 3
        assert data_container.end_flag == False
        data_container.run()
        assert feature.running_times_main_func == 4
        assert node2.is_marked == False
        data_container.run()
        assert feature.running_times_main_func == 5
        assert node3.is_marked == False
        # run node1 which is marked
        data_container.run()
        assert feature.running_times_main_func == 5
        # run node2
        data_container.run()
        assert feature.running_times_main_func == 6
        assert node2.is_marked == False
        # run node3 and clean up all nodes
        data_container.run(True)
        assert feature.running_times_cleanup_func == 4
        assert feature.running_times_main_func == 6
        assert data_container.end_flag == True


if __name__ == "__main__":
    unittest.main()<|MERGE_RESOLUTION|>--- conflicted
+++ resolved
@@ -39,11 +39,7 @@
     DataContainer,
     load_features,
 )
-<<<<<<< HEAD
-from aslm.model.features.common_features import WaitToContinue
-=======
 from aslm.model.features.common_features import WaitToContinue, LoopByCount
->>>>>>> 6ccb1fb2
 from aslm.model.features.feature_container import dummy_True
 from aslm.model.dummy import DummyModel
 
@@ -188,11 +184,7 @@
 
 
 def generate_random_feature_list(
-<<<<<<< HEAD
-    has_response_func=False, multi_step=False, with_data_func=True
-=======
     has_response_func=False, multi_step=False, with_data_func=True, loop_node=False
->>>>>>> 6ccb1fb2
 ):
     feature_list = []
     m = random.randint(1, 10)
@@ -258,11 +250,8 @@
                 temp.append(node["args"])
             else:
                 temp.append((node["name"].__name__))
-<<<<<<< HEAD
-=======
         if type(features) is tuple:
             temp = tuple(temp)
->>>>>>> 6ccb1fb2
         result.append(temp)
     print("--------feature list-------------")
     print(result)
@@ -360,8 +349,6 @@
             assert model.signal_records == model.data_records, print_feature_list(
                 feature_list
             )
-<<<<<<< HEAD
-=======
 
         print("----with loop node")
         # test case: (,)
@@ -638,7 +625,6 @@
         assert model.signal_records == model.data_records, print_feature_list(
             feature_list
         )
->>>>>>> 6ccb1fb2
 
     def test_load_feature(self):
         def check(tnode1, tnode2):
@@ -646,13 +632,7 @@
                 return True
             if tnode1 is None or tnode2 is None:
                 return False
-<<<<<<< HEAD
-            return (
-                tnode1.node_funcs["name-for-test"] == tnode2.node_funcs["name-for-test"]
-            )
-=======
             return tnode1.node_name == tnode2.node_name
->>>>>>> 6ccb1fb2
 
         def is_isomorphic(tree1, tree2):
             p, q = tree1, tree2
